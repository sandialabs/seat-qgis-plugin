--- conflicted
+++ resolved
@@ -660,10 +660,6 @@
         if result:
             # Run Calculations
             # this grabs the files for input and output
-<<<<<<< HEAD
-            # TODO Remove these and just query the dlg directly when needed
-=======
->>>>>>> a5f7e9b1
             shear_stress_device_present_directory = self.dlg.shear_device_present.text()
             if not ((shear_stress_device_present_directory is None) or (shear_stress_device_present_directory == "")):
                 if not os.path.exists(shear_stress_device_present_directory):
