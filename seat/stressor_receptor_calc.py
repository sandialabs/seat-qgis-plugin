# -*- coding: utf-8 -*-
""" stressor_receptor_calc.py
 
 AUTHORS
 Eben Pendelton
  Timothy Nelson (tnelson@integral-corp.com)
  Caleb Grant (cgrant@inegral-corp.com)
  Sam McWilliams (smcwilliams@integral-corp.com)
 
 NOTES (Data descriptions and any script specific notes)
	1. plugin template from Plugin Builder: http://g-sherman.github.io/Qgis-Plugin-Builder/
	2. refer to documentation regarding installation and input formatting.
    3. requires installation of NETCDF4 (https://unidata.github.io/netcdf4-python/) 
       and QGIS (https://qgis.org/en/site/)
    4. tested and created using QGIS v3.22
    5. added habitat for shear stress
"""
import configparser
import os.path
import xml.etree.ElementTree as ET
import pandas as pd

from qgis.core import (  # type: ignore
    Qgis,
    QgsCoordinateReferenceSystem,
    QgsMessageLog,
    QgsProject,
    QgsRasterLayer,
<<<<<<< HEAD
)# type: ignore
=======
    QgsVectorLayer,
    QgsLayerTreeGroup,
    QgsMapLayerStyleManager,
)  # type: ignore
>>>>>>> eb80e595
from qgis.gui import QgsProjectionSelectionDialog  # ,QgsLayerTreeView # type: ignore
from qgis.PyQt.QtCore import QCoreApplication, QSettings, QTranslator  # type: ignore
from qgis.PyQt.QtGui import QIcon  # type: ignore
from qgis.PyQt.QtWidgets import QAction, QFileDialog  # type: ignore

# Initialize Qt resources from file resources.py
from .resources import *

# Import Modules
from .modules.shear_stress_module import run_shear_stress_stressor
from .modules.velocity_module import run_velocity_stressor
from .modules.acoustics_module import run_acoustics_stressor, find_acoustic_metrics
from .modules.power_module import calculate_power

# Import the code for the dialog
from .stressor_receptor_calc_dialog import StressorReceptorCalcDialog


# Most of the below is boilerplate code  until plugin specific functions start----
def df_from_qml(fpath):
    tree = ET.parse(fpath)
    root = tree.getroot()

    v = [i.get("label") for i in root[3][1][2][0].findall("item")]
    v2 = [s.split(" - ") for s in v]
    df = pd.DataFrame(v2, columns=["min", "max"])
    if df.empty:
        # grab the values in a unique palette
        v1 = [i.get("value") for i in root[3][1][2].findall("paletteEntry")]
        v2 = [i.get("label") for i in root[3][1][2].findall("paletteEntry")]
        df = pd.DataFrame({"value": v1, "label": v2})
    return df


class StressorReceptorCalc:
    """QGIS Plugin Implementation."""

    def __init__(self, iface):
        """Constructor.

        :param iface: An interface instance that will be passed to this class
            which provides the hook by which you can manipulate the QGIS
            application at run time.
        :type iface: QgsInterface
        """

        # Save reference to the QGIS interface
        self.iface = iface
        # initialize plugin directory
        self.plugin_dir = os.path.dirname(__file__)
        # initialize locale
        locale = QSettings().value("locale/userLocale")
        if locale:
            locale = locale[0:2]
        else:
            locale = "en"
        locale_path = os.path.join(
            self.plugin_dir,
            "i18n",
            "StressorReceptorCalc_{}.qm".format(locale),
        )

        if os.path.exists(locale_path):
            self.translator = QTranslator()
            self.translator.load(locale_path)
            QCoreApplication.installTranslator(self.translator)

        # Declare instance attributes
        self.actions = []
        self.menu = self.tr("&Stressor Receptor Calculator")

        # Check if plugin was started the first time in current QGIS session
        # Must be set in initGui() to survive plugin reloads
        self.first_start = None

    # noinspection PyMethodMayBeStatic
    def tr(self, message):
        """Get the translation for a string using Qt translation API.

        We implement this ourselves since we do not inherit QObject.

        :param message: String for translation.
        :type message: str, QString

        :returns: Translated version of message.
        :rtype: QString
        """
        # noinspection PyTypeChecker,PyArgumentList,PyCallByClass
        return QCoreApplication.translate("StressorReceptorCalc", message)

    def add_action(
        self,
        icon_path,
        setText,
        callback,
        enabled_flag=True,
        add_to_menu=True,
        add_to_toolbar=True,
        status_tip=None,
        whats_this=None,
        parent=None,
    ):
        """Add a toolbar icon to the toolbar.

        :param icon_path: Path to the icon for this action. Can be a resource
            path (e.g. ':/plugins/foo/bar.png') or a normal file system path.
        :type icon_path: str

        :param text: Text that should be shown in menu items for this action.
        :type text: str

        :param callback: Function to be called when the action is triggered.
        :type callback: function

        :param enabled_flag: A flag indicating if the action should be enabled
            by default. Defaults to True.
        :type enabled_flag: bool

        :param add_to_menu: Flag indicating whether the action should also
            be added to the menu. Defaults to True.
        :type add_to_menu: bool

        :param add_to_toolbar: Flag indicating whether the action should also
            be added to the toolbar. Defaults to True.
        :type add_to_toolbar: bool

        :param status_tip: Optional text to show in a popup when mouse pointer
            hovers over the action.
        :type status_tip: str

        :param parent: Parent widget for the new action. Defaults None.
        :type parent: QWidget

        :param whats_this: Optional text to show in the status bar when the
            mouse pointer hovers over the action.

        :returns: The action that was created. Note that the action is also
            added to self.actions list.
        :rtype: QAction
        """

        icon = QIcon(icon_path)
        action = QAction(icon, setText, parent)
        action.triggered.connect(callback)
        action.setEnabled(enabled_flag)

        if status_tip is not None:
            action.setStatusTip(status_tip)

        if whats_this is not None:
            action.setWhatsThis(whats_this)

        if add_to_toolbar:
            # Adds plugin icon to Plugins toolbar
            self.iface.addToolBarIcon(action)

        if add_to_menu:
            self.iface.addPluginToMenu(
                self.menu,
                action,
            )

        self.actions.append(action)

        return action

    def initGui(self):
        """Create the menu entries and toolbar icons inside the QGIS GUI."""

        icon_path = ":/plugins/seat_qgis_plugin/icon.png"
        self.add_action(
            icon_path,
            setText=self.tr(
                "Calculate a response layer from stressor and receptor layers",
            ),
            callback=self.run,
            parent=self.iface.mainWindow(),
        )

        # will be set False in run()
        self.first_start = True

    def unload(self):
        """Removes the plugin menu item and icon from QGIS GUI."""
        for action in self.actions:
            self.iface.removePluginMenu(
                self.tr("&Stressor Receptor Calculator"),
                action,
            )
            self.iface.removeToolBarIcon(action)

    # End mostly boilerplate code ------

    def select_folder(self):
        folder_name = QFileDialog.getExistingDirectory(self.dlg, "Select Folder")
        return folder_name

    def read_style_files(self, file):
        data = pd.read_csv(file)
        data = data.set_index("Type")
        return data

    def select_file(self, filter=""):
        """Input the receptor file."""
        filename, _filter = QFileDialog.getOpenFileName(
            self.dlg,
            "Select File",
            "",
            filter,
        )
        return filename

    def copy_shear_input_to_velocity(self):
        self.dlg.velocity_device_present.setText(self.dlg.shear_device_present.text())
        self.dlg.velocity_device_not_present.setText(
            self.dlg.shear_device_not_present.text()
        )
        self.dlg.velocity_probabilities_file.setText(
            self.dlg.shear_probabilities_file.text()
        )
        self.dlg.velocity_risk_file.setText(self.dlg.shear_risk_file.text())

    def select_crs(self):
        """Input the crs using the QGIS widget box."""

        projSelector = QgsProjectionSelectionDialog(None)
        # set up a default one
        # crs = QgsCoordinateReferenceSystem()
        # crs.createFromId(4326)
        crs = QgsCoordinateReferenceSystem.fromWkt("EPSG:4326")
        projSelector.setCrs(crs)
        projSelector.exec()
        # projSelector.exec_()
        self.dlg.crs.setText(projSelector.crs().authid().split(":")[1])

    def test_exists(self, line_edit, fin, fin_type):
        if not ((fin is None) or (fin == "")):
            if os.path.exists(fin):
                line_edit.setText(fin)
                line_edit.setStyleSheet("color: black;")
            else:
                line_edit.setText(f"{fin_type} not Found")
                line_edit.setStyleSheet("color: red;")
        else:
            line_edit.setStyleSheet("color: black;")

    def select_and_load_in(self):
        """Select and load an input file."""
        filename, _filter = QFileDialog.getOpenFileName(
            self.dlg,
            "Select Input file",
            "",
            "*.ini",
        )
        # if there's a file selected try and parse it
        if filename != "":
            # try to parse the ini file
            config = configparser.ConfigParser()
            config.read(filename)

            fin = config.get("Input", "shear stress device present filepath")
            self.test_exists(self.dlg.shear_device_present, fin, "Directory")
            fin = config.get("Input", "shear stress device not present filepath")
            self.test_exists(self.dlg.shear_device_not_present, fin, "Directory")
            fin = config.get("Input", "shear stress probabilities file")
            self.test_exists(self.dlg.shear_probabilities_file, fin, "File")
            fin = config.get("Input", "shear stress grain size file")
            self.test_exists(self.dlg.shear_grain_size_file, fin, "File")
            fin = config.get("Input", "shear stress risk layer file")
            self.test_exists(self.dlg.shear_risk_file, fin, "File")
            self.dlg.shear_averaging_combobox.setCurrentText(
                config.get("Input", "shear stress averaging")
            )

            fin = config.get("Input", "velocity device present filepath")
            self.test_exists(self.dlg.velocity_device_present, fin, "Directory")
            fin = config.get("Input", "velocity device not present filepath")
            self.test_exists(self.dlg.velocity_device_not_present, fin, "Directory")
            fin = config.get("Input", "velocity probabilities file")
            self.test_exists(self.dlg.velocity_probabilities_file, fin, "File")
            fin = config.get("Input", "velocity threshold file")
            self.test_exists(self.dlg.velocity_threshold_file, fin, "File")
            fin = config.get("Input", "velocity risk layer file")
            self.test_exists(self.dlg.velocity_risk_file, fin, "File")
            self.dlg.velocity_averaging_combobox.setCurrentText(
                config.get("Input", "velocity Averaging")
            )

            fin = config.get("Input", "paracousti device present filepath")
            self.test_exists(self.dlg.paracousti_device_present, fin, "Directory")
            fin = config.get("Input", "paracousti device not present filepath")
            self.test_exists(self.dlg.paracousti_device_not_present, fin, "Directory")
            fin = config.get("Input", "paracousti probabilities file")
<<<<<<< HEAD
            self.test_exists(self.dlg.paracousti_probabilities_file, fin, 'File')
            self.dlg.paracousti_threshold_value.setText(config.get("Input", "paracousti_threshold_value"))
            self.dlg.paracousti_species_grid_resolution.setText(config.get("Input", "paracousti_species_grid_resolution"))
=======
            self.test_exists(self.dlg.paracousti_probabilities_file, fin, "File")
            fin = config.get("Input", "paracousti threshold file")
            self.test_exists(self.dlg.paracousti_threshold_file, fin, "File")
>>>>>>> eb80e595
            fin = config.get("Input", "paracousti risk layer file")
            self.test_exists(self.dlg.paracousti_risk_file, fin, "File")
            fin = config.get("Input", "paracousti species filepath")
<<<<<<< HEAD
            self.test_exists(self.dlg.paracousti_species_directory, fin, 'Directory')
            self.dlg.paracousti_averaging_combobox.setCurrentText(config.get("Input", "paracousti averaging"))
            self.dlg.paracousti_metric_selection_combobox.setCurrentText(config.get("Input", "paracousti metric"))
            self.dlg.paracousti_weighting_combobox.setCurrentText(config.get("Input", "paracousti weighting"))
                                                
=======
            self.test_exists(self.dlg.paracousti_species_directory, fin, "Directory")
            self.dlg.paracousti_averaging_combobox.setCurrentText(
                config.get("Input", "paracousti averaging")
            )

>>>>>>> eb80e595
            fin = config.get("Input", "power files filepath")
            self.test_exists(self.dlg.power_files, fin, "Directory")
            fin = config.get("Input", "power probabilities file")
            self.test_exists(self.dlg.power_probabilities_file, fin, "File")

            self.dlg.crs.setText(config.get("Input", "coordinate reference system"))

            self.dlg.output_folder.setText(config.get("Output", "output filepath"))

            fin = config.get("Input", "output style files")
            self.test_exists(self.dlg.output_stylefile, fin, "File")

        if "config" in locals():  # prevents error if window to closed without running
            config.clear()

<<<<<<< HEAD
    def is_float(self, value):
        try:
            float(value)
            return True
        except ValueError:
            return False
    
=======
>>>>>>> eb80e595
    def save_in(self):
        """Select and save an input file."""
        filename, _filter = QFileDialog.getSaveFileName(
            self.dlg,
            "Save input file",
            "",
            "*.ini",
        )

        # try to parse the ini file
        config = configparser.ConfigParser()

        config["Input"] = {
            "shear stress device present filepath": self.dlg.shear_device_present.text(),
            "shear stress device not present filepath": self.dlg.shear_device_not_present.text(),
            "shear stress averaging": self.dlg.shear_averaging_combobox.currentText(),
            "shear stress probabilities file": self.dlg.shear_probabilities_file.text(),
            "shear stress grain size file": self.dlg.shear_grain_size_file.text(),
            "shear stress risk layer file": self.dlg.shear_risk_file.text(),
            "velocity device present filepath": self.dlg.velocity_device_present.text(),
            "velocity device not present filepath": self.dlg.velocity_device_not_present.text(),
            "velocity averaging": self.dlg.velocity_averaging_combobox.currentText(),
            "velocity probabilities file": self.dlg.velocity_probabilities_file.text(),
            "velocity threshold file": self.dlg.velocity_threshold_file.text(),
            "velocity risk layer file": self.dlg.velocity_risk_file.text(),
            "paracousti device present filepath": self.dlg.paracousti_device_present.text(),
            "paracousti device not present filepath": self.dlg.paracousti_device_not_present.text(),
            "paracousti averaging": self.dlg.paracousti_averaging_combobox.currentText(),
            "paracousti probabilities file": self.dlg.paracousti_probabilities_file.text(),
            "paracousti_threshold_value": self.dlg.paracousti_threshold_value.text(),
            "paracousti risk layer file": self.dlg.paracousti_risk_file.text(),
<<<<<<< HEAD
            "paracousti species filepath" : self.dlg.paracousti_species_directory.text(),
            "paracousti metric" : self.dlg.paracousti_metric_selection_combobox.currentText(),
            "paracousti weighting" : self.dlg.paracousti_weighting_combobox.currentText(),
            "paracousti_species_grid_resolution" :self.dlg.paracousti_species_grid_resolution.text(),
=======
            "paracousti species filepath": self.dlg.paracousti_species_directory.text(),
>>>>>>> eb80e595
            "power files filepath": self.dlg.power_files.text(),
            "power probabilities file": self.dlg.power_probabilities_file.text(),
            "coordinate reference system": self.dlg.crs.text(),
            "output style files": self.dlg.output_stylefile.text(),
        }

        config["Output"] = {"output filepath": self.dlg.output_folder.text()}

        with open(filename, "w") as configfile:
            config.write(configfile)

    def add_layer(self, fpath, root=None, group=None):
        basename = os.path.splitext(os.path.basename(fpath))[0]
        if group is not None:
            vlayer = QgsRasterLayer(fpath, basename)
            QgsProject.instance().addMapLayer(vlayer)
            layer = root.findLayer(vlayer.id())
            clone = layer.clone()
            group.insertChildNode(0, clone)
            clone.setExpanded(False)
            root.removeChildNode(layer)
        else:
            layer = QgsProject.instance().addMapLayer(QgsRasterLayer(fpath, basename))

    def style_layer(
        self, fpath, stylepath=None, root=None, group=None
    ):  # , ranges=True):
        """Style and add the result layer to map."""
        basename = os.path.splitext(os.path.basename(fpath))[0]
        if group is not None:
            vlayer = QgsRasterLayer(fpath, basename)
            QgsProject.instance().addMapLayer(vlayer)
            root = QgsProject.instance().layerTreeRoot()
            if stylepath is not None:
                vlayer.loadNamedStyle(stylepath)
                vlayer.triggerRepaint()
                vlayer.reload()
            layer = root.findLayer(vlayer.id())
            clone = layer.clone()
            group.insertChildNode(0, clone)
            clone.setExpanded(False)
            root.removeChildNode(layer)
        else:
<<<<<<< HEAD
            layer = QgsProject.instance().addMapLayer(QgsRasterLayer(fpath, basename), False)     
=======
            layer = QgsProject.instance().addMapLayer(QgsRasterLayer(fpath, basename))
>>>>>>> eb80e595
            layer.loadNamedStyle(stylepath)
            layer.triggerRepaint()
            layer.reload()
            # refresh legend entries
            self.iface.layerTreeView().refreshLayerSymbology(layer.id())
            
    def update_weights(self):
        if not ((self.dlg.paracousti_device_present.text() is None) or (self.dlg.paracousti_device_present.text() == "")):
            if  os.path.exists(self.dlg.paracousti_device_present.text()):
                #read variables in a single .nc file to determine metrics present and weighting
                filelist = [i for i in os.listdir(self.dlg.paracousti_device_present.text()) if i.endswith(r".nc")]  
                weights, unweighted_vars, weigthed_vars = find_acoustic_metrics(os.path.join(self.dlg.paracousti_device_present.text(), filelist[0]))
                self.dlg.paracousti_metric_selection_combobox.clear()
                self.dlg.paracousti_weighting_combobox.clear()
                self.dlg.paracousti_weighting_combobox.addItems(weights)  

    def select_folder_module(self, module=None, option=None):
        directory = self.select_folder()
        if module == "shear":
            if option == "device_present":
                self.dlg.shear_device_present.setText(directory)
                self.dlg.shear_device_present.setStyleSheet("color: black;")
            if option == "device_not_present":
                self.dlg.shear_device_not_present.setText(directory)
                self.dlg.shear_device_not_present.setStyleSheet("color: black;")
        if module == "velocity":
            if option == "device_present":
                self.dlg.velocity_device_present.setText(directory)
                self.dlg.velocity_device_present.setStyleSheet("color: black;")
            if option == "device_not_present":
                self.dlg.velocity_device_not_present.setText(directory)
                self.dlg.velocity_device_not_present.setStyleSheet("color: black;")
        if module == "paracousti":
            if option == "device_present":
                self.dlg.paracousti_device_present.setText(directory)
                self.dlg.paracousti_device_present.setStyleSheet("color: black;")
<<<<<<< HEAD
                self.update_weights() 
            if option=="device_not_present":
                self.dlg.paracousti_device_not_present.setText(directory)  
                self.dlg.paracousti_device_not_present.setStyleSheet("color: black;")         
            if option=='species_directory':
=======
            if option == "device_not_present":
                self.dlg.paracousti_device_not_present.setText(directory)
                self.dlg.paracousti_device_not_present.setStyleSheet("color: black;")
            if option == "species_directory":
>>>>>>> eb80e595
                self.dlg.paracousti_species_directory.setText(directory)
                self.dlg.paracousti_species_directory.setStyleSheet("color: black;")
        if module == "power":
            self.dlg.power_files.setText(directory)
            self.dlg.power_files.setStyleSheet("color: black;")
        if module == "output":
            self.dlg.output_folder.setText(directory)
            self.dlg.output_folder.setStyleSheet("color: black;")

    def select_files_module(self, module=None, option=None):
        if module == "shear":
            if option == "probabilities_file":
                file = self.select_file(filter="*.csv")
                self.dlg.shear_probabilities_file.setText(file)
                self.dlg.shear_probabilities_file.setStyleSheet("color: black;")
            if option == "grain_size_file":
                file = self.select_file(filter="*.tif; *.csv")
                self.dlg.shear_grain_size_file.setText(file)
                self.dlg.shear_grain_size_file.setStyleSheet("color: black;")
            if option == "risk_file":
                file = self.select_file(filter="*.tif")
                self.dlg.shear_risk_file.setText(file)
                self.dlg.shear_risk_file.setStyleSheet("color: black;")
        if module == "velocity":
            if option == "probabilities_file":
                file = self.select_file(filter="*.csv")
                self.dlg.velocity_probabilities_file.setText(file)
                self.dlg.velocity_probabilities_file.setStyleSheet("color: black;")
            if option == "thresholds":
                file = self.select_file(filter="*.tif; *.csv")
                self.dlg.velocity_threshold_file.setText(file)
                self.dlg.velocity_threshold_file.setStyleSheet("color: black;")
            if option == "risk_file":
                file = self.select_file(filter="*.tif")
                self.dlg.velocity_risk_file.setText(file)
                self.dlg.velocity_risk_file.setStyleSheet("color: black;")
        if module == "paracousti":
            if option == "probabilities_file":
                file = self.select_file(filter="*.csv")
                self.dlg.paracousti_probabilities_file.setText(file)
                self.dlg.paracousti_probabilities_file.setStyleSheet("color: black;")
<<<<<<< HEAD
            if option=="risk_file":
=======
            if option == "thresholds":
                file = self.select_file(filter="*.csv")
                self.dlg.paracousti_threshold_file.setText(file)
                self.dlg.paracousti_threshold_file.setStyleSheet("color: black;")
            if option == "risk_file":
>>>>>>> eb80e595
                file = self.select_file(filter="*.tif")
                self.dlg.paracousti_risk_file.setText(file)
                self.dlg.paracousti_risk_file.setStyleSheet("color: black;")
        if module == "power":
            file = self.select_file(filter="*.csv")
            self.dlg.power_probabilities_file.setText(file)
            self.dlg.power_probabilities_file.setStyleSheet("color: black;")
        if module == "style_files":
            file = self.select_file(filter="*.csv")
            self.dlg.output_stylefile.setText(file)
            self.dlg.output_stylefile.setStyleSheet("color: black;")

<<<<<<< HEAD
    def updateparacoustimetrics(self, index=None):
        self.dlg.paracousti_metric_selection_combobox.clear()
        if not(self.dlg.paracousti_device_present.text()==''):
            _, unweighted_vars, weigthed_vars = find_acoustic_metrics(os.path.join(self.dlg.paracousti_device_present.text(),
                [i for i in os.listdir(self.dlg.paracousti_device_present.text()) if i.endswith(r".nc")][0]))
            if self.dlg.paracousti_weighting_combobox.currentText() == "None": # disply unweighted variables
                self.dlg.paracousti_metric_selection_combobox.addItems(unweighted_vars)
            else: # display weighted variables
                self.dlg.paracousti_metric_selection_combobox.addItems(weigthed_vars)

    def updateparacoustiunits(self, value=None):
        if 'spl'.casefold() in self.dlg.paracousti_metric_selection_combobox.currentText().casefold():
            self.dlg.paracousti_threshold_units.setText("dB re 1 μPa")
        elif 'sel'.casefold() in  self.dlg.paracousti_metric_selection_combobox.currentText().casefold():
            self.dlg.paracousti_threshold_units.setText("dB re 1 μPa²∙s")
            

    def checkparacoustithreshold(self):
        if self.is_float(self.dlg.paracousti_threshold_value.text()):
            self.dlg.paracousti_threshold_value.setStyleSheet("color: black;")
        else:
            print(f"\'{self.dlg.paracousti_threshold_value.text()}\' is not a valid threshold (must be a number).")
            self.dlg.paracousti_threshold_value.setText(f"{self.dlg.paracousti_threshold_value.text()} is not a valid threshold (must be a number).")
            self.dlg.paracousti_threshold_value.setStyleSheet("color: red;")

    def checkparacoustiresolution(self):
        if self.is_float(self.dlg.paracousti_species_grid_resolution.text()):
            self.dlg.paracousti_species_grid_resolution.setStyleSheet("color: black;")
        else:
            print(f"\'{self.dlg.paracousti_species_grid_resolution.text()}\' is not a valid resolution (must be a number).")
            self.dlg.setText(f"{self.dlg.paracousti_species_grid_resolution.text()} is not a valid resolution (must be a number).")
            self.dlg.paracousti_species_grid_resolution.setStyleSheet("color: red;")
                
=======
>>>>>>> eb80e595
    def run(self):
        """Run method that performs all the real work."""

        # Create the dialog with elements (after translation) and keep reference
        # Only create GUI ONCE in callback, so that it will only load when the plugin is started
        if self.first_start is True:
            self.first_start = False
            self.dlg = StressorReceptorCalcDialog()

            shear_average_fields = ["Maximum", "Mean", "Final Timestep"]
            self.dlg.shear_averaging_combobox.addItems(shear_average_fields)

            velocity_average_fields = ["Maximum", "Mean", "Final Timestep"]
            self.dlg.velocity_averaging_combobox.addItems(velocity_average_fields)

            paracousti_average_fields = [
                "Depth Maximum",
                "Depth Average",
                "Bottom Bin",
                "Top Bin",
            ]
            self.dlg.paracousti_averaging_combobox.addItems(paracousti_average_fields)

            paracousti_weighting_fields = [] # empty until directory selected
            self.dlg.paracousti_weighting_combobox.addItems(paracousti_weighting_fields)       

            paracousti_metric_fields = [] # empty until directory selected
            self.dlg.paracousti_metric_selection_combobox.addItems(paracousti_metric_fields)    

            # this connects the input file chooser
            self.dlg.load_input.clicked.connect(lambda: self.select_and_load_in())

            # this connects the input file creator
            self.dlg.save_input.clicked.connect(lambda: self.save_in())

            # set the present and not present files. Either .nc files or .tif folders
<<<<<<< HEAD
            
            #directories
            self.dlg.shear_device_pushButton.clicked.connect(lambda: self.select_folder_module(module="shear", option="device_present"))
            self.dlg.shear_no_device_pushButton.clicked.connect(lambda: self.select_folder_module(module="shear", option="device_not_present"))
            self.dlg.velocity_device_pushButton.clicked.connect(lambda: self.select_folder_module(module="velocity", option="device_present"))
            self.dlg.velocity_no_device_pushButton.clicked.connect(lambda: self.select_folder_module(module="velocity", option="device_not_present"))           
            self.dlg.paracousti_no_device_pushButton.clicked.connect(lambda: self.select_folder_module(module="paracousti", option="device_not_present"))
            self.dlg.paracousti_device_pushButton.clicked.connect(lambda: self.select_folder_module(module="paracousti", option="device_present"))
            self.dlg.paracousti_species_directory_button.clicked.connect(lambda: self.select_folder_module(module="paracousti", option="species_directory"))
            self.dlg.power_files_pushButton.clicked.connect(lambda: self.select_folder_module(module="power"))
            self.dlg.output_pushButton.clicked.connect(lambda: self.select_folder_module(module="output"))
            
            #files
            self.dlg.shear_probabilities_pushButton.clicked.connect(lambda: self.select_files_module(module='shear', option='probabilities_file'))
            self.dlg.shear_grain_size_button.clicked.connect(lambda: self.select_files_module(module='shear', option='grain_size_file'))
            self.dlg.shear_risk_pushButton.clicked.connect(lambda: self.select_files_module(module='shear', option='risk_file'))
            self.dlg.velocity_probabilities_pushButton.clicked.connect(lambda: self.select_files_module(module='velocity', option='probabilities_file'))
            self.dlg.velocity_threshold_button.clicked.connect(lambda: self.select_files_module(module='velocity', option='thresholds'))
            self.dlg.velocity_risk_pushButton.clicked.connect(lambda: self.select_files_module(module='velocity', option='risk_file'))                
            self.dlg.paracousti_probabilities_pushButton.clicked.connect(lambda: self.select_files_module(module='paracousti', option='probabilities_file'))
            self.dlg.paracousti_risk_pushButton.clicked.connect(lambda: self.select_files_module(module='paracousti', option='risk_file'))                
            self.dlg.power_probabilities_pushButton.clicked.connect(lambda: self.select_files_module(module='power'))     
            self.dlg.select_stylefile_button.clicked.connect(lambda: self.select_files_module(module='style_files'))   
            
            self.dlg.copy_shear_to_velocity_button.clicked.connect(self.copy_shear_input_to_velocity)  
            self.dlg.crs_button.clicked.connect(self.select_crs)

            self.dlg.paracousti_device_present.textChanged.connect(lambda: self.update_weights())
            self.dlg.paracousti_weighting_combobox.currentIndexChanged.connect(lambda: self.updateparacoustimetrics())
            self.dlg.paracousti_metric_selection_combobox.currentIndexChanged.connect(lambda: self.updateparacoustiunits())
            self.dlg.paracousti_threshold_value.textChanged.connect(lambda: self.checkparacoustithreshold())
            self.dlg.paracousti_species_grid_resolution.textChanged.connect(lambda: self.checkparacoustiresolution())

=======

            # directories
            self.dlg.shear_device_pushButton.clicked.connect(
                lambda: self.select_folder_module(
                    module="shear", option="device_present"
                )
            )
            self.dlg.shear_no_device_pushButton.clicked.connect(
                lambda: self.select_folder_module(
                    module="shear", option="device_not_present"
                )
            )
            self.dlg.velocity_device_pushButton.clicked.connect(
                lambda: self.select_folder_module(
                    module="velocity", option="device_present"
                )
            )
            self.dlg.velocity_no_device_pushButton.clicked.connect(
                lambda: self.select_folder_module(
                    module="velocity", option="device_not_present"
                )
            )
            self.dlg.paracousti_device_pushButton.clicked.connect(
                lambda: self.select_folder_module(
                    module="paracousti", option="device_present"
                )
            )
            self.dlg.paracousti_no_device_pushButton.clicked.connect(
                lambda: self.select_folder_module(
                    module="paracousti", option="device_not_present"
                )
            )
            self.dlg.paracousti_species_directory_button.clicked.connect(
                lambda: self.select_folder_module(
                    module="paracousti", option="species_directory"
                )
            )
            self.dlg.power_files_pushButton.clicked.connect(
                lambda: self.select_folder_module(module="power")
            )
            self.dlg.output_pushButton.clicked.connect(
                lambda: self.select_folder_module(module="output")
            )

            # files
            self.dlg.shear_probabilities_pushButton.clicked.connect(
                lambda: self.select_files_module(
                    module="shear", option="probabilities_file"
                )
            )
            self.dlg.shear_grain_size_button.clicked.connect(
                lambda: self.select_files_module(
                    module="shear", option="grain_size_file"
                )
            )
            self.dlg.shear_risk_pushButton.clicked.connect(
                lambda: self.select_files_module(module="shear", option="risk_file")
            )
            self.dlg.velocity_probabilities_pushButton.clicked.connect(
                lambda: self.select_files_module(
                    module="velocity", option="probabilities_file"
                )
            )
            self.dlg.velocity_threshold_button.clicked.connect(
                lambda: self.select_files_module(module="velocity", option="thresholds")
            )
            self.dlg.velocity_risk_pushButton.clicked.connect(
                lambda: self.select_files_module(module="velocity", option="risk_file")
            )
            self.dlg.paracousti_probabilities_pushButton.clicked.connect(
                lambda: self.select_files_module(
                    module="paracousti", option="probabilities_file"
                )
            )
            self.dlg.paracousti_threshold_button.clicked.connect(
                lambda: self.select_files_module(
                    module="paracousti", option="thresholds"
                )
            )
            self.dlg.paracousti_risk_pushButton.clicked.connect(
                lambda: self.select_files_module(
                    module="paracousti", option="risk_file"
                )
            )
            self.dlg.power_probabilities_pushButton.clicked.connect(
                lambda: self.select_files_module(module="power")
            )
            self.dlg.select_stylefile_button.clicked.connect(
                lambda: self.select_files_module(module="style_files")
            )

            self.dlg.copy_shear_to_velocity_button.clicked.connect(
                self.copy_shear_input_to_velocity
            )
            self.dlg.crs_button.clicked.connect(self.select_crs)

>>>>>>> eb80e595
        self.dlg.shear_device_present.clear()
        self.dlg.velocity_device_present.clear()
        self.dlg.paracousti_device_present.clear()
        self.dlg.power_files.clear()

        self.dlg.shear_device_not_present.clear()
        self.dlg.velocity_device_not_present.clear()
        self.dlg.paracousti_device_not_present.clear()

        self.dlg.shear_probabilities_file.clear()
        self.dlg.velocity_probabilities_file.clear()
        self.dlg.paracousti_probabilities_file.clear()
        self.dlg.power_probabilities_file.clear()

        self.dlg.shear_grain_size_file.clear()
        self.dlg.velocity_threshold_file.clear()
<<<<<<< HEAD
        self.dlg.paracousti_threshold_value.clear()
        self.dlg.paracousti_species_grid_resolution.clear()
        
=======
        self.dlg.paracousti_threshold_file.clear()

>>>>>>> eb80e595
        self.dlg.shear_risk_file.clear()
        self.dlg.velocity_risk_file.clear()
        self.dlg.paracousti_risk_file.clear()

        self.dlg.paracousti_species_directory.clear()

        self.dlg.crs.clear()
        self.dlg.output_folder.clear()
        self.dlg.output_stylefile.clear()

        # show the dialog
        self.dlg.show()
        # Run the dialog event loop
        result = self.dlg.exec_()
        # See if OK was pressed
        if result:
            # Run Calculations
            # Run Calculations
            # this grabs the files for input and output
            # TODO Remove these and just query the dlg directly when needed
            shear_stress_device_present_directory = self.dlg.shear_device_present.text()
            if not (
                (shear_stress_device_present_directory is None)
                or (shear_stress_device_present_directory == "")
            ):
                if not os.path.exists(shear_stress_device_present_directory):
                    raise FileNotFoundError(
                        f"The directory {shear_stress_device_present_directory} does not exist."
                    )
            velocity_device_present_directory = self.dlg.velocity_device_present.text()
            if not (
                (velocity_device_present_directory is None)
                or (velocity_device_present_directory == "")
            ):
                if not os.path.exists(velocity_device_present_directory):
                    raise FileNotFoundError(
                        f"The directory {velocity_device_present_directory} does not exist."
                    )
            paracousti_device_present_directory = (
                self.dlg.paracousti_device_present.text()
            )
            if not (
                (paracousti_device_present_directory is None)
                or (paracousti_device_present_directory == "")
            ):
                if not os.path.exists(paracousti_device_present_directory):
<<<<<<< HEAD
                    raise FileNotFoundError(f"The directory {paracousti_device_present_directory} does not exist.")      
=======
                    raise FileNotFoundError(
                        f"The directory {paracousti_device_present_directory} does not exist."
                    )
>>>>>>> eb80e595
            power_files_directory = self.dlg.power_files.text()
            if not ((power_files_directory is None) or (power_files_directory == "")):
                if not os.path.exists(power_files_directory):
                    raise FileNotFoundError(
                        f"The directory {power_files_directory} does not exist."
                    )

            shear_stress_device_not_present_directory = (
                self.dlg.shear_device_not_present.text()
            )
            if not (
                (shear_stress_device_not_present_directory is None)
                or (shear_stress_device_not_present_directory == "")
            ):
                if not os.path.exists(shear_stress_device_not_present_directory):
                    raise FileNotFoundError(
                        f"The directory {shear_stress_device_not_present_directory} does not exist."
                    )
            velocity_device_not_present_directory = (
                self.dlg.velocity_device_not_present.text()
            )
            if not (
                (velocity_device_not_present_directory is None)
                or (velocity_device_not_present_directory == "")
            ):
                if not os.path.exists(velocity_device_not_present_directory):
                    raise FileNotFoundError(
                        f"The directory {velocity_device_not_present_directory} does not exist."
                    )
            paracousti_device_not_present_directory = (
                self.dlg.paracousti_device_not_present.text()
            )
            if not (
                (paracousti_device_not_present_directory is None)
                or (paracousti_device_not_present_directory == "")
            ):
                if not os.path.exists(paracousti_device_not_present_directory):
                    raise FileNotFoundError(
                        f"The directory {paracousti_device_not_present_directory} does not exist."
                    )

            shear_stress_probabilities_fname = self.dlg.shear_probabilities_file.text()
            if not (
                (shear_stress_probabilities_fname is None)
                or (shear_stress_probabilities_fname == "")
            ):
                if not os.path.exists(shear_stress_probabilities_fname):
                    raise FileNotFoundError(
                        f"The file {shear_stress_probabilities_fname} does not exist."
                    )
            velocity_probabilities_fname = self.dlg.velocity_probabilities_file.text()
            if not (
                (velocity_probabilities_fname is None)
                or (velocity_probabilities_fname == "")
            ):
                if not os.path.exists(velocity_probabilities_fname):
                    raise FileNotFoundError(
                        f"The file {velocity_probabilities_fname} does not exist."
                    )
            paracousti_probabilities_fname = (
                self.dlg.paracousti_probabilities_file.text()
            )
            if not (
                (paracousti_probabilities_fname is None)
                or (paracousti_probabilities_fname == "")
            ):
                if not os.path.exists(paracousti_probabilities_fname):
                    raise FileNotFoundError(
                        f"The file {paracousti_probabilities_fname} does not exist."
                    )
            power_probabilities_fname = self.dlg.power_probabilities_file.text()
            if not (
                (power_probabilities_fname is None) or (power_probabilities_fname == "")
            ):
                if not os.path.exists(power_probabilities_fname):
                    raise FileNotFoundError(
                        f"The file {power_probabilities_fname} does not exist."
                    )

            shear_grain_size_file = self.dlg.shear_grain_size_file.text()
            if not ((shear_grain_size_file is None) or (shear_grain_size_file == "")):
                if not os.path.exists(shear_grain_size_file):
                    raise FileNotFoundError(
                        f"The file {shear_grain_size_file} does not exist."
                    )
            velocity_threshold_file = self.dlg.velocity_threshold_file.text()
            if not (
                (velocity_threshold_file is None) or (velocity_threshold_file == "")
            ):
                if not os.path.exists(velocity_threshold_file):
<<<<<<< HEAD
                    raise FileNotFoundError(f"The file {velocity_threshold_file} does not exist.") 
            shear_risk_layer_file = self.dlg.shear_risk_file.text()     
=======
                    raise FileNotFoundError(
                        f"The file {velocity_threshold_file} does not exist."
                    )
            paracousti_threshold_file = self.dlg.paracousti_threshold_file.text()
            if not (
                (paracousti_threshold_file is None) or (paracousti_threshold_file == "")
            ):
                if not os.path.exists(paracousti_threshold_file):
                    raise FileNotFoundError(
                        f"The file {paracousti_threshold_file} does not exist."
                    )

            shear_risk_layer_file = self.dlg.shear_risk_file.text()
>>>>>>> eb80e595
            if not ((shear_risk_layer_file is None) or (shear_risk_layer_file == "")):
                if not os.path.exists(shear_risk_layer_file):
                    raise FileNotFoundError(
                        f"The file {shear_risk_layer_file} does not exist."
                    )
            velocity_risk_layer_file = self.dlg.velocity_risk_file.text()
            if not (
                (velocity_risk_layer_file is None) or (velocity_risk_layer_file == "")
            ):
                if not os.path.exists(velocity_risk_layer_file):
                    raise FileNotFoundError(
                        f"The file {velocity_risk_layer_file} does not exist."
                    )
            paracousti_risk_layer_file = self.dlg.paracousti_risk_file.text()
            if not (
                (paracousti_risk_layer_file is None)
                or (paracousti_risk_layer_file == "")
            ):
                if not os.path.exists(paracousti_risk_layer_file):
                    raise FileNotFoundError(
                        f"The file {paracousti_risk_layer_file} does not exist."
                    )

            paracousti_species_directory = self.dlg.paracousti_species_directory.text()
            if not (
                (paracousti_species_directory is None)
                or (paracousti_species_directory == "")
            ):
                if not os.path.exists(paracousti_species_directory):
<<<<<<< HEAD
                    raise FileNotFoundError(f"The directory {paracousti_species_directory} does not exist.")  

            paracousti_weighting = self.dlg.paracousti_weighting_combobox.currentText()
            paracousti_metric = self.dlg.paracousti_metric_selection_combobox.currentText()
            paracousti_threshold_value = self.dlg.paracousti_threshold_value.text()
            if self.is_float(paracousti_threshold_value):
                paracousti_threshold_value = float(paracousti_threshold_value)
                
            paracousti_species_grid_resolution = self.dlg.paracousti_species_grid_resolution.text()
            if self.is_float(paracousti_species_grid_resolution):
                paracousti_species_grid_resolution = float(paracousti_species_grid_resolution)
                            
            shear_stress_averaging = self.dlg.shear_averaging_combobox.currentText()              
            velocity_averaging = self.dlg.velocity_averaging_combobox.currentText()                   
            paracousti_averaging = self.dlg.paracousti_averaging_combobox.currentText()                   
            
            output_folder_name = self.dlg.output_folder.text()
            if not ((output_folder_name is None) or (output_folder_name == "")):
                os.makedirs(output_folder_name, exist_ok=True) # create output directory if it doesn't exist
=======
                    raise FileNotFoundError(
                        f"The directory {paracousti_species_directory} does not exist."
                    )

            shear_stress_averaging = self.dlg.shear_averaging_combobox.currentText()
            velocity_averaging = self.dlg.velocity_averaging_combobox.currentText()
            paracousti_averaging = self.dlg.paracousti_averaging_combobox.currentText()

            output_folder_name = self.dlg.output_folder.text()
            os.makedirs(
                output_folder_name, exist_ok=True
            )  # create output directory if it doesn't exist
>>>>>>> eb80e595

            crs = int(self.dlg.crs.text())

            # need to add check to leave empty if not present then apply default values
            if not (
                (self.dlg.output_stylefile.text() is None)
                or (self.dlg.output_stylefile.text() == "")
            ):
                if not os.path.exists(self.dlg.output_stylefile.text()):
                    raise FileNotFoundError(
                        f"The file {self.dlg.output_stylefile.text()} does not exist."
                    )
                stylefiles_DF = self.read_style_files(self.dlg.output_stylefile.text())
            else:
                stylefiles_DF = None

<<<<<<< HEAD
            initialize_group  = True
=======
            initialize_group = True
>>>>>>> eb80e595

            # if the output file path is empty display a warning
            if output_folder_name == "":
                QgsMessageLog.logMessage(
                    "Output file path not given.", level=Qgis.MessageLevel.Warnin
                )

            # Run Power Module
            if power_files_directory != "":
                if (power_probabilities_fname is None) or (
                    power_probabilities_fname == ""
                ):
                    power_probabilities_fname = shear_stress_probabilities_fname  # default to shear stress probabilities if none given
                calculate_power(
                    power_files_directory,
                    power_probabilities_fname,
                    save_path=os.path.join(output_folder_name, "Power Module"),
                    crs=crs,
                )

            # Run Shear Stress Module
            if not (
                (shear_stress_device_present_directory is None)
                or (shear_stress_device_present_directory == "")
            ):  # svar == "Shear Stress":
                sfilenames = run_shear_stress_stressor(
                    dev_present_file=shear_stress_device_present_directory,
                    dev_notpresent_file=shear_stress_device_not_present_directory,
                    probabilities_file=shear_stress_probabilities_fname,
                    crs=crs,
                    output_path=os.path.join(output_folder_name, "Shear Stress Module"),
                    receptor_filename=shear_grain_size_file,
                    secondary_constraint_filename=shear_risk_layer_file,
                    value_selection=shear_stress_averaging,
                )

                if initialize_group:
                    root = QgsProject.instance().layerTreeRoot()
                    group = root.addGroup("temporary")
                    self.add_layer(
                        sfilenames[list(sfilenames.keys())[0]], root=root, group=group
                    )
                    initialize_group = False

                group_name = "Shear Stress Stressor"
                root = QgsProject.instance().layerTreeRoot()
                group = root.findGroup(group_name)
                if group is None:
                    group = root.addGroup(group_name)
<<<<<<< HEAD
                for key in list(sfilenames.keys())[::-1]: #add styles files and/or display
=======
                for key in sfilenames.keys():  # add styles files and/or display
>>>>>>> eb80e595
                    if stylefiles_DF is None:
                        self.add_layer(sfilenames[key], root=root, group=group)
                    else:
                        self.style_layer(
                            sfilenames[key],
                            stylefiles_DF.loc[key].item(),
                            root=root,
                            group=group,
                        )

            # Run Velocity Module
            if not (
                (velocity_device_present_directory is None)
                or (velocity_device_present_directory == "")
            ):  # svar == "Velocity":
                vfilenames = run_velocity_stressor(
                    dev_present_file=velocity_device_present_directory,
                    dev_notpresent_file=velocity_device_not_present_directory,
                    probabilities_file=velocity_probabilities_fname,
                    crs=crs,
                    output_path=os.path.join(output_folder_name, "Velocity Module"),
                    receptor_filename=velocity_threshold_file,
                    secondary_constraint_filename=velocity_risk_layer_file,
                    value_selection=velocity_averaging,
                )

                if initialize_group:
                    root = QgsProject.instance().layerTreeRoot()
                    group = root.addGroup("temporary")
                    self.add_layer(
                        vfilenames[list(vfilenames.keys())[0]], root=root, group=group
                    )
                    initialize_group = False

                group_name = "Velocity Stressor"
                root = QgsProject.instance().layerTreeRoot()
                group = root.findGroup(group_name)
                if group is None:
                    group = root.addGroup(group_name)
<<<<<<< HEAD
                for key in list(vfilenames.keys())[::-1]: #add styles files and/or display
=======
                for key in vfilenames.keys():  # add styles files and/or display
>>>>>>> eb80e595
                    if stylefiles_DF is None:
                        self.add_layer(vfilenames[key], root=root, group=group)
                    else:
                        self.style_layer(
                            vfilenames[key],
                            stylefiles_DF.loc[key].item(),
                            root=root,
                            group=group,
                        )

            # Run Acoustics Module
<<<<<<< HEAD
            if not ((paracousti_device_present_directory is None) or (paracousti_device_present_directory == "")): # if svar == "Acoustics":

                pfilenames_probabilistic, pfilenames_nonprobabilistic = run_acoustics_stressor(
=======
            if not (
                (paracousti_device_present_directory is None)
                or (paracousti_device_present_directory == "")
            ):  # if svar == "Acoustics":
                pfilenames = run_acoustics_stressor(
>>>>>>> eb80e595
                    dev_present_file=paracousti_device_present_directory,
                    dev_notpresent_file=paracousti_device_not_present_directory,
                    probabilities_file=paracousti_probabilities_fname,
                    crs=crs,
<<<<<<< HEAD
                    output_path=os.path.join(output_folder_name, 'Acoustics Module'),
                    paracousti_threshold_value=paracousti_threshold_value,
                    paracousti_weighting=paracousti_weighting,
                    paracousti_metric=paracousti_metric,
                    species_folder=paracousti_species_directory,
                    paracousti_species_grid_resolution=paracousti_species_grid_resolution,
                    Averaging = paracousti_averaging,
                    secondary_constraint_filename=paracousti_risk_layer_file)
                
                if initialize_group:
                    root = QgsProject.instance().layerTreeRoot()
                    group = root.addGroup("temporary")
                    self.add_layer(pfilenames_probabilistic[list(pfilenames_probabilistic.keys())[0]], root=root, group=group)
                    initialize_group = False
                
                group_name = "Acoustic Stressor - Probabilistic"
=======
                    output_path=os.path.join(output_folder_name, "Acoustics Module"),
                    receptor_filename=paracousti_threshold_file,
                    species_folder=paracousti_species_directory,
                    Averaging=paracousti_averaging,
                    secondary_constraint_filename=paracousti_risk_layer_file,
                )

                if initialize_group:
                    root = QgsProject.instance().layerTreeRoot()
                    group = root.addGroup("temporary")
                    self.add_layer(
                        pfilenames[list(pfilenames.keys())[0]], root=root, group=group
                    )
                    initialize_group = False

                group_name = "Acoustic Stressor"
>>>>>>> eb80e595
                root = QgsProject.instance().layerTreeRoot()
                group = root.findGroup(group_name)
                if group is None:
                    group = root.addGroup(group_name)
<<<<<<< HEAD
                for key in list(pfilenames_probabilistic.keys())[::-1]: #add styles files and/or display

=======
                for key in pfilenames.keys():  # add styles files and/or display
>>>>>>> eb80e595
                    if stylefiles_DF is None:
                        self.add_layer(pfilenames_probabilistic[key], root=root, group=group)
                    else:
<<<<<<< HEAD
                        self.style_layer(pfilenames_probabilistic[key] , stylefiles_DF.loc[key].item(), root=root, group=group)

                group_name = "Acoustic Stressor - Non-Probilistic"
                root = QgsProject.instance().layerTreeRoot()
                group = root.findGroup(group_name)
                if group is None:
                    group = root.addGroup(group_name)
                for key in list(pfilenames_nonprobabilistic.keys())[::-1]: #add styles files and/or display
                    for var in list(pfilenames_nonprobabilistic[key].keys())[::-1]:
                        if stylefiles_DF is None:
                            self.add_layer(pfilenames_nonprobabilistic[key][var], root=root, group=group)
                        else:
                            self.style_layer(pfilenames_nonprobabilistic[key][var], stylefiles_DF.loc[key].item(), root=root, group=group)                        

            #remove temproary layer group
            root = QgsProject.instance().layerTreeRoot()
            group_layer = root.findGroup("temporary")
            if group_layer is not None:
                root.removeChildNode(group_layer)
=======
                        self.style_layer(
                            pfilenames[key],
                            stylefiles_DF.loc[key].item(),
                            root=root,
                            group=group,
                        )

            # remove temproary layer group
            root = QgsProject.instance().layerTreeRoot()
            group_layer = root.findGroup("temporary")
            if group_layer is not None:
                root.removeChildNode(group_layer)

            # close and remove the filehandler
        # fh.close()
>>>>>>> eb80e595
<|MERGE_RESOLUTION|>--- conflicted
+++ resolved
@@ -26,14 +26,10 @@
     QgsMessageLog,
     QgsProject,
     QgsRasterLayer,
-<<<<<<< HEAD
-)# type: ignore
-=======
     QgsVectorLayer,
     QgsLayerTreeGroup,
     QgsMapLayerStyleManager,
 )  # type: ignore
->>>>>>> eb80e595
 from qgis.gui import QgsProjectionSelectionDialog  # ,QgsLayerTreeView # type: ignore
 from qgis.PyQt.QtCore import QCoreApplication, QSettings, QTranslator  # type: ignore
 from qgis.PyQt.QtGui import QIcon  # type: ignore
@@ -327,31 +323,17 @@
             fin = config.get("Input", "paracousti device not present filepath")
             self.test_exists(self.dlg.paracousti_device_not_present, fin, "Directory")
             fin = config.get("Input", "paracousti probabilities file")
-<<<<<<< HEAD
             self.test_exists(self.dlg.paracousti_probabilities_file, fin, 'File')
             self.dlg.paracousti_threshold_value.setText(config.get("Input", "paracousti_threshold_value"))
             self.dlg.paracousti_species_grid_resolution.setText(config.get("Input", "paracousti_species_grid_resolution"))
-=======
-            self.test_exists(self.dlg.paracousti_probabilities_file, fin, "File")
-            fin = config.get("Input", "paracousti threshold file")
-            self.test_exists(self.dlg.paracousti_threshold_file, fin, "File")
->>>>>>> eb80e595
             fin = config.get("Input", "paracousti risk layer file")
             self.test_exists(self.dlg.paracousti_risk_file, fin, "File")
             fin = config.get("Input", "paracousti species filepath")
-<<<<<<< HEAD
             self.test_exists(self.dlg.paracousti_species_directory, fin, 'Directory')
             self.dlg.paracousti_averaging_combobox.setCurrentText(config.get("Input", "paracousti averaging"))
             self.dlg.paracousti_metric_selection_combobox.setCurrentText(config.get("Input", "paracousti metric"))
             self.dlg.paracousti_weighting_combobox.setCurrentText(config.get("Input", "paracousti weighting"))
                                                 
-=======
-            self.test_exists(self.dlg.paracousti_species_directory, fin, "Directory")
-            self.dlg.paracousti_averaging_combobox.setCurrentText(
-                config.get("Input", "paracousti averaging")
-            )
-
->>>>>>> eb80e595
             fin = config.get("Input", "power files filepath")
             self.test_exists(self.dlg.power_files, fin, "Directory")
             fin = config.get("Input", "power probabilities file")
@@ -367,7 +349,6 @@
         if "config" in locals():  # prevents error if window to closed without running
             config.clear()
 
-<<<<<<< HEAD
     def is_float(self, value):
         try:
             float(value)
@@ -375,8 +356,6 @@
         except ValueError:
             return False
     
-=======
->>>>>>> eb80e595
     def save_in(self):
         """Select and save an input file."""
         filename, _filter = QFileDialog.getSaveFileName(
@@ -408,14 +387,10 @@
             "paracousti probabilities file": self.dlg.paracousti_probabilities_file.text(),
             "paracousti_threshold_value": self.dlg.paracousti_threshold_value.text(),
             "paracousti risk layer file": self.dlg.paracousti_risk_file.text(),
-<<<<<<< HEAD
             "paracousti species filepath" : self.dlg.paracousti_species_directory.text(),
             "paracousti metric" : self.dlg.paracousti_metric_selection_combobox.currentText(),
             "paracousti weighting" : self.dlg.paracousti_weighting_combobox.currentText(),
             "paracousti_species_grid_resolution" :self.dlg.paracousti_species_grid_resolution.text(),
-=======
-            "paracousti species filepath": self.dlg.paracousti_species_directory.text(),
->>>>>>> eb80e595
             "power files filepath": self.dlg.power_files.text(),
             "power probabilities file": self.dlg.power_probabilities_file.text(),
             "coordinate reference system": self.dlg.crs.text(),
@@ -459,11 +434,7 @@
             clone.setExpanded(False)
             root.removeChildNode(layer)
         else:
-<<<<<<< HEAD
             layer = QgsProject.instance().addMapLayer(QgsRasterLayer(fpath, basename), False)     
-=======
-            layer = QgsProject.instance().addMapLayer(QgsRasterLayer(fpath, basename))
->>>>>>> eb80e595
             layer.loadNamedStyle(stylepath)
             layer.triggerRepaint()
             layer.reload()
@@ -500,18 +471,11 @@
             if option == "device_present":
                 self.dlg.paracousti_device_present.setText(directory)
                 self.dlg.paracousti_device_present.setStyleSheet("color: black;")
-<<<<<<< HEAD
                 self.update_weights() 
-            if option=="device_not_present":
+            if option == "device_not_present":
                 self.dlg.paracousti_device_not_present.setText(directory)  
                 self.dlg.paracousti_device_not_present.setStyleSheet("color: black;")         
-            if option=='species_directory':
-=======
-            if option == "device_not_present":
-                self.dlg.paracousti_device_not_present.setText(directory)
-                self.dlg.paracousti_device_not_present.setStyleSheet("color: black;")
-            if option == "species_directory":
->>>>>>> eb80e595
+            if option == 'species_directory':
                 self.dlg.paracousti_species_directory.setText(directory)
                 self.dlg.paracousti_species_directory.setStyleSheet("color: black;")
         if module == "power":
@@ -553,15 +517,7 @@
                 file = self.select_file(filter="*.csv")
                 self.dlg.paracousti_probabilities_file.setText(file)
                 self.dlg.paracousti_probabilities_file.setStyleSheet("color: black;")
-<<<<<<< HEAD
-            if option=="risk_file":
-=======
-            if option == "thresholds":
-                file = self.select_file(filter="*.csv")
-                self.dlg.paracousti_threshold_file.setText(file)
-                self.dlg.paracousti_threshold_file.setStyleSheet("color: black;")
             if option == "risk_file":
->>>>>>> eb80e595
                 file = self.select_file(filter="*.tif")
                 self.dlg.paracousti_risk_file.setText(file)
                 self.dlg.paracousti_risk_file.setStyleSheet("color: black;")
@@ -574,7 +530,6 @@
             self.dlg.output_stylefile.setText(file)
             self.dlg.output_stylefile.setStyleSheet("color: black;")
 
-<<<<<<< HEAD
     def updateparacoustimetrics(self, index=None):
         self.dlg.paracousti_metric_selection_combobox.clear()
         if not(self.dlg.paracousti_device_present.text()==''):
@@ -608,8 +563,6 @@
             self.dlg.setText(f"{self.dlg.paracousti_species_grid_resolution.text()} is not a valid resolution (must be a number).")
             self.dlg.paracousti_species_grid_resolution.setStyleSheet("color: red;")
                 
-=======
->>>>>>> eb80e595
     def run(self):
         """Run method that performs all the real work."""
 
@@ -646,43 +599,8 @@
             self.dlg.save_input.clicked.connect(lambda: self.save_in())
 
             # set the present and not present files. Either .nc files or .tif folders
-<<<<<<< HEAD
             
             #directories
-            self.dlg.shear_device_pushButton.clicked.connect(lambda: self.select_folder_module(module="shear", option="device_present"))
-            self.dlg.shear_no_device_pushButton.clicked.connect(lambda: self.select_folder_module(module="shear", option="device_not_present"))
-            self.dlg.velocity_device_pushButton.clicked.connect(lambda: self.select_folder_module(module="velocity", option="device_present"))
-            self.dlg.velocity_no_device_pushButton.clicked.connect(lambda: self.select_folder_module(module="velocity", option="device_not_present"))           
-            self.dlg.paracousti_no_device_pushButton.clicked.connect(lambda: self.select_folder_module(module="paracousti", option="device_not_present"))
-            self.dlg.paracousti_device_pushButton.clicked.connect(lambda: self.select_folder_module(module="paracousti", option="device_present"))
-            self.dlg.paracousti_species_directory_button.clicked.connect(lambda: self.select_folder_module(module="paracousti", option="species_directory"))
-            self.dlg.power_files_pushButton.clicked.connect(lambda: self.select_folder_module(module="power"))
-            self.dlg.output_pushButton.clicked.connect(lambda: self.select_folder_module(module="output"))
-            
-            #files
-            self.dlg.shear_probabilities_pushButton.clicked.connect(lambda: self.select_files_module(module='shear', option='probabilities_file'))
-            self.dlg.shear_grain_size_button.clicked.connect(lambda: self.select_files_module(module='shear', option='grain_size_file'))
-            self.dlg.shear_risk_pushButton.clicked.connect(lambda: self.select_files_module(module='shear', option='risk_file'))
-            self.dlg.velocity_probabilities_pushButton.clicked.connect(lambda: self.select_files_module(module='velocity', option='probabilities_file'))
-            self.dlg.velocity_threshold_button.clicked.connect(lambda: self.select_files_module(module='velocity', option='thresholds'))
-            self.dlg.velocity_risk_pushButton.clicked.connect(lambda: self.select_files_module(module='velocity', option='risk_file'))                
-            self.dlg.paracousti_probabilities_pushButton.clicked.connect(lambda: self.select_files_module(module='paracousti', option='probabilities_file'))
-            self.dlg.paracousti_risk_pushButton.clicked.connect(lambda: self.select_files_module(module='paracousti', option='risk_file'))                
-            self.dlg.power_probabilities_pushButton.clicked.connect(lambda: self.select_files_module(module='power'))     
-            self.dlg.select_stylefile_button.clicked.connect(lambda: self.select_files_module(module='style_files'))   
-            
-            self.dlg.copy_shear_to_velocity_button.clicked.connect(self.copy_shear_input_to_velocity)  
-            self.dlg.crs_button.clicked.connect(self.select_crs)
-
-            self.dlg.paracousti_device_present.textChanged.connect(lambda: self.update_weights())
-            self.dlg.paracousti_weighting_combobox.currentIndexChanged.connect(lambda: self.updateparacoustimetrics())
-            self.dlg.paracousti_metric_selection_combobox.currentIndexChanged.connect(lambda: self.updateparacoustiunits())
-            self.dlg.paracousti_threshold_value.textChanged.connect(lambda: self.checkparacoustithreshold())
-            self.dlg.paracousti_species_grid_resolution.textChanged.connect(lambda: self.checkparacoustiresolution())
-
-=======
-
-            # directories
             self.dlg.shear_device_pushButton.clicked.connect(
                 lambda: self.select_folder_module(
                     module="shear", option="device_present"
@@ -702,17 +620,17 @@
                 lambda: self.select_folder_module(
                     module="velocity", option="device_not_present"
                 )
+            )           
+            self.dlg.paracousti_no_device_pushButton.clicked.connect(
+                lambda: self.select_folder_module(
+                    module="paracousti", option="device_not_present"
+                )
             )
             self.dlg.paracousti_device_pushButton.clicked.connect(
                 lambda: self.select_folder_module(
                     module="paracousti", option="device_present"
                 )
             )
-            self.dlg.paracousti_no_device_pushButton.clicked.connect(
-                lambda: self.select_folder_module(
-                    module="paracousti", option="device_not_present"
-                )
-            )
             self.dlg.paracousti_species_directory_button.clicked.connect(
                 lambda: self.select_folder_module(
                     module="paracousti", option="species_directory"
@@ -724,60 +642,78 @@
             self.dlg.output_pushButton.clicked.connect(
                 lambda: self.select_folder_module(module="output")
             )
-
-            # files
+            
+            #files
             self.dlg.shear_probabilities_pushButton.clicked.connect(
                 lambda: self.select_files_module(
-                    module="shear", option="probabilities_file"
+                    module='shear', option='probabilities_file'
                 )
             )
             self.dlg.shear_grain_size_button.clicked.connect(
                 lambda: self.select_files_module(
-                    module="shear", option="grain_size_file"
+                    module='shear', option='grain_size_file'
                 )
             )
             self.dlg.shear_risk_pushButton.clicked.connect(
-                lambda: self.select_files_module(module="shear", option="risk_file")
+                lambda: self.select_files_module(
+                    module='shear', option='risk_file'
+                )
             )
             self.dlg.velocity_probabilities_pushButton.clicked.connect(
                 lambda: self.select_files_module(
-                    module="velocity", option="probabilities_file"
+                    module='velocity', option='probabilities_file'
                 )
             )
             self.dlg.velocity_threshold_button.clicked.connect(
-                lambda: self.select_files_module(module="velocity", option="thresholds")
+                lambda: self.select_files_module(
+                    module='velocity', option='thresholds'
+                )
             )
             self.dlg.velocity_risk_pushButton.clicked.connect(
-                lambda: self.select_files_module(module="velocity", option="risk_file")
-            )
+                lambda: self.select_files_module(
+                    module='velocity', option='risk_file'
+                )
+            )                
             self.dlg.paracousti_probabilities_pushButton.clicked.connect(
                 lambda: self.select_files_module(
-                    module="paracousti", option="probabilities_file"
-                )
-            )
-            self.dlg.paracousti_threshold_button.clicked.connect(
-                lambda: self.select_files_module(
-                    module="paracousti", option="thresholds"
+                    module='paracousti', option='probabilities_file'
                 )
             )
             self.dlg.paracousti_risk_pushButton.clicked.connect(
                 lambda: self.select_files_module(
-                    module="paracousti", option="risk_file"
-                )
-            )
+                    module='paracousti', option='risk_file'
+                )
+            )                
             self.dlg.power_probabilities_pushButton.clicked.connect(
-                lambda: self.select_files_module(module="power")
-            )
+                lambda: self.select_files_module(module='power')
+            )     
             self.dlg.select_stylefile_button.clicked.connect(
-                lambda: self.select_files_module(module="style_files")
-            )
-
+                lambda: self.select_files_module(module='style_files')
+            )   
+            
             self.dlg.copy_shear_to_velocity_button.clicked.connect(
                 self.copy_shear_input_to_velocity
-            )
-            self.dlg.crs_button.clicked.connect(self.select_crs)
-
->>>>>>> eb80e595
+            )  
+            self.dlg.crs_button.clicked.connect(
+                self.select_crs
+            )
+
+            self.dlg.paracousti_device_present.textChanged.connect(
+                lambda: self.update_weights()
+            )
+            self.dlg.paracousti_weighting_combobox.currentIndexChanged.connect(
+                lambda: self.updateparacoustimetrics()
+            )
+            self.dlg.paracousti_metric_selection_combobox.currentIndexChanged.connect(
+                lambda: self.updateparacoustiunits()
+            )
+            self.dlg.paracousti_threshold_value.textChanged.connect(
+                lambda: self.checkparacoustithreshold()
+            )
+            self.dlg.paracousti_species_grid_resolution.textChanged.connect(
+                lambda: self.checkparacoustiresolution()
+            )
+
         self.dlg.shear_device_present.clear()
         self.dlg.velocity_device_present.clear()
         self.dlg.paracousti_device_present.clear()
@@ -794,14 +730,9 @@
 
         self.dlg.shear_grain_size_file.clear()
         self.dlg.velocity_threshold_file.clear()
-<<<<<<< HEAD
         self.dlg.paracousti_threshold_value.clear()
         self.dlg.paracousti_species_grid_resolution.clear()
         
-=======
-        self.dlg.paracousti_threshold_file.clear()
-
->>>>>>> eb80e595
         self.dlg.shear_risk_file.clear()
         self.dlg.velocity_risk_file.clear()
         self.dlg.paracousti_risk_file.clear()
@@ -848,13 +779,9 @@
                 or (paracousti_device_present_directory == "")
             ):
                 if not os.path.exists(paracousti_device_present_directory):
-<<<<<<< HEAD
-                    raise FileNotFoundError(f"The directory {paracousti_device_present_directory} does not exist.")      
-=======
                     raise FileNotFoundError(
                         f"The directory {paracousti_device_present_directory} does not exist."
                     )
->>>>>>> eb80e595
             power_files_directory = self.dlg.power_files.text()
             if not ((power_files_directory is None) or (power_files_directory == "")):
                 if not os.path.exists(power_files_directory):
@@ -945,24 +872,10 @@
                 (velocity_threshold_file is None) or (velocity_threshold_file == "")
             ):
                 if not os.path.exists(velocity_threshold_file):
-<<<<<<< HEAD
-                    raise FileNotFoundError(f"The file {velocity_threshold_file} does not exist.") 
+                    raise FileNotFoundError(
+                        f"The file {velocity_threshold_file} does not exist."
+                    )
             shear_risk_layer_file = self.dlg.shear_risk_file.text()     
-=======
-                    raise FileNotFoundError(
-                        f"The file {velocity_threshold_file} does not exist."
-                    )
-            paracousti_threshold_file = self.dlg.paracousti_threshold_file.text()
-            if not (
-                (paracousti_threshold_file is None) or (paracousti_threshold_file == "")
-            ):
-                if not os.path.exists(paracousti_threshold_file):
-                    raise FileNotFoundError(
-                        f"The file {paracousti_threshold_file} does not exist."
-                    )
-
-            shear_risk_layer_file = self.dlg.shear_risk_file.text()
->>>>>>> eb80e595
             if not ((shear_risk_layer_file is None) or (shear_risk_layer_file == "")):
                 if not os.path.exists(shear_risk_layer_file):
                     raise FileNotFoundError(
@@ -992,8 +905,9 @@
                 or (paracousti_species_directory == "")
             ):
                 if not os.path.exists(paracousti_species_directory):
-<<<<<<< HEAD
-                    raise FileNotFoundError(f"The directory {paracousti_species_directory} does not exist.")  
+                    raise FileNotFoundError(
+                        f"The directory {paracousti_species_directory} does not exist."
+                    ) 
 
             paracousti_weighting = self.dlg.paracousti_weighting_combobox.currentText()
             paracousti_metric = self.dlg.paracousti_metric_selection_combobox.currentText()
@@ -1011,21 +925,9 @@
             
             output_folder_name = self.dlg.output_folder.text()
             if not ((output_folder_name is None) or (output_folder_name == "")):
-                os.makedirs(output_folder_name, exist_ok=True) # create output directory if it doesn't exist
-=======
-                    raise FileNotFoundError(
-                        f"The directory {paracousti_species_directory} does not exist."
-                    )
-
-            shear_stress_averaging = self.dlg.shear_averaging_combobox.currentText()
-            velocity_averaging = self.dlg.velocity_averaging_combobox.currentText()
-            paracousti_averaging = self.dlg.paracousti_averaging_combobox.currentText()
-
-            output_folder_name = self.dlg.output_folder.text()
-            os.makedirs(
-                output_folder_name, exist_ok=True
-            )  # create output directory if it doesn't exist
->>>>>>> eb80e595
+                os.makedirs(
+                    output_folder_name, exist_ok=True
+                ) # create output directory if it doesn't exist
 
             crs = int(self.dlg.crs.text())
 
@@ -1042,11 +944,7 @@
             else:
                 stylefiles_DF = None
 
-<<<<<<< HEAD
-            initialize_group  = True
-=======
             initialize_group = True
->>>>>>> eb80e595
 
             # if the output file path is empty display a warning
             if output_folder_name == "":
@@ -1096,11 +994,7 @@
                 group = root.findGroup(group_name)
                 if group is None:
                     group = root.addGroup(group_name)
-<<<<<<< HEAD
                 for key in list(sfilenames.keys())[::-1]: #add styles files and/or display
-=======
-                for key in sfilenames.keys():  # add styles files and/or display
->>>>>>> eb80e595
                     if stylefiles_DF is None:
                         self.add_layer(sfilenames[key], root=root, group=group)
                     else:
@@ -1140,11 +1034,7 @@
                 group = root.findGroup(group_name)
                 if group is None:
                     group = root.addGroup(group_name)
-<<<<<<< HEAD
                 for key in list(vfilenames.keys())[::-1]: #add styles files and/or display
-=======
-                for key in vfilenames.keys():  # add styles files and/or display
->>>>>>> eb80e595
                     if stylefiles_DF is None:
                         self.add_layer(vfilenames[key], root=root, group=group)
                     else:
@@ -1156,22 +1046,16 @@
                         )
 
             # Run Acoustics Module
-<<<<<<< HEAD
-            if not ((paracousti_device_present_directory is None) or (paracousti_device_present_directory == "")): # if svar == "Acoustics":
+            if not (
+                (paracousti_device_present_directory is None) 
+                or (paracousti_device_present_directory == "")
+                ): # if svar == "Acoustics":
 
                 pfilenames_probabilistic, pfilenames_nonprobabilistic = run_acoustics_stressor(
-=======
-            if not (
-                (paracousti_device_present_directory is None)
-                or (paracousti_device_present_directory == "")
-            ):  # if svar == "Acoustics":
-                pfilenames = run_acoustics_stressor(
->>>>>>> eb80e595
                     dev_present_file=paracousti_device_present_directory,
                     dev_notpresent_file=paracousti_device_not_present_directory,
                     probabilities_file=paracousti_probabilities_fname,
                     crs=crs,
-<<<<<<< HEAD
                     output_path=os.path.join(output_folder_name, 'Acoustics Module'),
                     paracousti_threshold_value=paracousti_threshold_value,
                     paracousti_weighting=paracousti_weighting,
@@ -1184,43 +1068,24 @@
                 if initialize_group:
                     root = QgsProject.instance().layerTreeRoot()
                     group = root.addGroup("temporary")
-                    self.add_layer(pfilenames_probabilistic[list(pfilenames_probabilistic.keys())[0]], root=root, group=group)
+                    self.add_layer(
+                        pfilenames_probabilistic[list(pfilenames_probabilistic.keys())[0]], root=root, group=group
+                    )
                     initialize_group = False
                 
                 group_name = "Acoustic Stressor - Probabilistic"
-=======
-                    output_path=os.path.join(output_folder_name, "Acoustics Module"),
-                    receptor_filename=paracousti_threshold_file,
-                    species_folder=paracousti_species_directory,
-                    Averaging=paracousti_averaging,
-                    secondary_constraint_filename=paracousti_risk_layer_file,
-                )
-
-                if initialize_group:
-                    root = QgsProject.instance().layerTreeRoot()
-                    group = root.addGroup("temporary")
-                    self.add_layer(
-                        pfilenames[list(pfilenames.keys())[0]], root=root, group=group
-                    )
-                    initialize_group = False
-
-                group_name = "Acoustic Stressor"
->>>>>>> eb80e595
                 root = QgsProject.instance().layerTreeRoot()
                 group = root.findGroup(group_name)
                 if group is None:
                     group = root.addGroup(group_name)
-<<<<<<< HEAD
                 for key in list(pfilenames_probabilistic.keys())[::-1]: #add styles files and/or display
 
-=======
-                for key in pfilenames.keys():  # add styles files and/or display
->>>>>>> eb80e595
                     if stylefiles_DF is None:
                         self.add_layer(pfilenames_probabilistic[key], root=root, group=group)
                     else:
-<<<<<<< HEAD
-                        self.style_layer(pfilenames_probabilistic[key] , stylefiles_DF.loc[key].item(), root=root, group=group)
+                        self.style_layer(
+                            pfilenames_probabilistic[key] , stylefiles_DF.loc[key].item(), root=root, group=group
+                        )
 
                 group_name = "Acoustic Stressor - Non-Probilistic"
                 root = QgsProject.instance().layerTreeRoot()
@@ -1234,25 +1099,8 @@
                         else:
                             self.style_layer(pfilenames_nonprobabilistic[key][var], stylefiles_DF.loc[key].item(), root=root, group=group)                        
 
-            #remove temproary layer group
-            root = QgsProject.instance().layerTreeRoot()
-            group_layer = root.findGroup("temporary")
-            if group_layer is not None:
-                root.removeChildNode(group_layer)
-=======
-                        self.style_layer(
-                            pfilenames[key],
-                            stylefiles_DF.loc[key].item(),
-                            root=root,
-                            group=group,
-                        )
-
             # remove temproary layer group
             root = QgsProject.instance().layerTreeRoot()
             group_layer = root.findGroup("temporary")
             if group_layer is not None:
-                root.removeChildNode(group_layer)
-
-            # close and remove the filehandler
-        # fh.close()
->>>>>>> eb80e595
+                root.removeChildNode(group_layer)