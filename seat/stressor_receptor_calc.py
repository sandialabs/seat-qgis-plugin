--- conflicted
+++ resolved
@@ -24,19 +24,12 @@
     4. tested and created using QGIS v3.22
     5. added habitat for shear stress
 """
-<<<<<<< HEAD
-
-=======
->>>>>>> d04f83e5
 import configparser
 import logging
 import os.path
 import xml.etree.ElementTree as ET
 from datetime import date
-<<<<<<< HEAD
-=======
 import numpy as np
->>>>>>> d04f83e5
 import pandas as pd
 
 from qgis.core import (
@@ -550,7 +543,8 @@
             if svar == "Shear Stress":
 
                 if not ((scfilename is None) or (scfilename == "")):
-                    scfilename=[os.path.join(scfilename, i) for i in os.listdir(scfilename) if i.endswith('tif')][0]
+                    scfilename = [os.path.join(scfilename, i) for i in os.listdir(
+                        scfilename) if i.endswith('tif')][0]
 
                 sfilenames = run_shear_stress_stressor(
                     dev_present_file=dpresentfname,
@@ -578,16 +572,6 @@
                 rskstylefile = stylefiles_DF.loc['Risk'].values.item(
                 ).replace("\\", "/")
 
-<<<<<<< HEAD
-                logger.info("Receptor Style File: %s", rstylefile)
-                logger.info("Stressor Style File: %s", sstylefile)
-                logger.info("Secondary Constraint Style File: %s", scstylefile)
-                logger.info("Output Style File: %s", swrstylefile)  # stressor with receptor
-                logger.info("Stressor reclassification: %s", rcstylefile)
-
-
-                srfilename = sfilenames[0]  # stressor
-=======
                 logger.info("Receptor Style File: {}".format(rstylefile))
                 logger.info("Stressor Style File: {}".format(sstylefile))
                 logger.info(
@@ -599,26 +583,28 @@
                 logger.info(
                     'Risk: {}'.format(rskstylefile))
                 srfilename = sfilenames['calculated_stressor']  # stressor
->>>>>>> d04f83e5
                 self.style_layer(srfilename, sstylefile, ranges=True)
                 # self.calc_area_change(srfilename, crs)
                 if not ((rfilename is None) or (rfilename == "")):  # if receptor present
-                    self.style_layer(sfilenames['calculated_stressor_with_receptor'] , swrstylefile, ranges=True)# streessor with receptor
-                    self.style_layer(sfilenames['calculated_stressor_reclassified'], rcstylefile, ranges=True)  # reclassified
-                    self.style_layer(sfilenames['risk'], rskstylefile, ranges=True)                    
+                    # streessor with receptor
+                    self.style_layer(
+                        sfilenames['calculated_stressor_with_receptor'], swrstylefile, ranges=True)
+                    self.style_layer(
+                        sfilenames['calculated_stressor_reclassified'], rcstylefile, ranges=True)  # reclassified
+                    self.style_layer(
+                        sfilenames['risk'], rskstylefile, ranges=True)
                     if rfilename.endswith('.tif'):
                         self.style_layer(rfilename, rstylefile, checked=False)
 
-<<<<<<< HEAD
-=======
                 if not ((scfilename is None) or (scfilename == "")):
                     if scfilename.endswith('.tif'):
-                        self.style_layer(sfilenames['secondary_constraint'], scstylefile, checked=False)
-
->>>>>>> d04f83e5
+                        self.style_layer(
+                            sfilenames['secondary_constraint'], scstylefile, checked=False)
+
             if svar == "Velocity":
                 if not ((scfilename is None) or (scfilename == "")):
-                    scfilename=[os.path.join(scfilename, i) for i in os.listdir(scfilename) if i.endswith('tif')][0]
+                    scfilename = [os.path.join(scfilename, i) for i in os.listdir(
+                        scfilename) if i.endswith('tif')][0]
 
                 sfilenames = run_velocity_stressor(
                     dev_present_file=dpresentfname,
@@ -661,8 +647,10 @@
                 self.style_layer(srfilename, sstylefile, ranges=True)
                 # self.calc_area_change(srfilename, crs)
                 if not ((rfilename is None) or (rfilename == "")):  # if receptor present
-                    swrfilename = sfilenames['calculated_stressor_with_receptor']  # streessor with receptor
-                    classifiedfilename = sfilenames['calculated_stressor_reclassified']  # reclassified
+                    # streessor with receptor
+                    swrfilename = sfilenames['calculated_stressor_with_receptor']
+                    # reclassified
+                    classifiedfilename = sfilenames['calculated_stressor_reclassified']
                     self.style_layer(swrfilename, swrstylefile, ranges=True)
                     self.style_layer(classifiedfilename,
                                      rcstylefile, ranges=True)
@@ -671,7 +659,8 @@
 
                 if not ((scfilename is None) or (scfilename == "")):
                     if scfilename.endswith('.tif'):
-                        self.style_layer(sfilenames['secondary_constraint'], scstylefile, checked=False)                    
+                        self.style_layer(
+                            sfilenames['secondary_constraint'], scstylefile, checked=False)
 
             if svar == "Acoustics":
                 sfilenames = run_acoustics_stressor(
@@ -682,7 +671,7 @@
                     output_path=output_folder_name,
                     receptor_filename=rfilename,
                     species_folder=scfilename
-                ) #TODO: Make output a dictionary for consistency
+                )  # TODO: Make output a dictionary for consistency
                 # numpy_arrays = [0] PARACOUSTI
                 #               [1] stressor
                 #               [2] threshold_exceeded
