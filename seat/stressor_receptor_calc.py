# -*- coding: utf-8 -*-

# pylint: disable=too-many-statements
# pylint: disable=too-many-arguments
# pylint: disable=too-many-locals
# pylint: disable=too-many-branches
# pylint: disable=too-many-lines

""" stressor_receptor_calc.py

 AUTHORS
 Eben Pendelton
  Timothy Nelson (tnelson@integral-corp.com)
  Caleb Grant (cgrant@inegral-corp.com)
  Sam McWilliams (smcwilliams@integral-corp.com)

 NOTES (Data descriptions and any script specific notes)
	1. plugin template from Plugin Builder: http://g-sherman.github.io/Qgis-Plugin-Builder/
	2. refer to documentation regarding installation and input formatting.
    3. requires installation of NETCDF4 (https://unidata.github.io/netcdf4-python/)
       and QGIS (https://qgis.org/en/site/)
    4. tested and created using QGIS v3.22
    5. added habitat for shear stress
"""
import configparser
import os.path
import xml.etree.ElementTree as ET
<<<<<<< HEAD
=======
from typing import Optional
>>>>>>> a4c46cbe
import pandas as pd

# pylint: disable=no-name-in-module
from qgis.core import (
    Qgis,
    QgsCoordinateReferenceSystem,
    QgsMessageLog,
    QgsProject,
    QgsRasterLayer,
    QgsLayerTreeGroup,
)

# pylint: disable=no-name-in-module
from qgis.gui import (
    QgsProjectionSelectionDialog,
)

# pylint: disable=no-name-in-module
from qgis.PyQt.QtCore import QCoreApplication, QSettings, QTranslator

# pylint: disable=no-name-in-module
from qgis.PyQt.QtGui import QIcon

# pylint: disable=no-name-in-module
from qgis.PyQt.QtWidgets import QAction, QFileDialog, QWidget, QLineEdit

# Initialize Qt resources from file resources.py
from .resources import qInitResources

# Import Modules
from .modules.shear_stress_module import run_shear_stress_stressor
from .modules.velocity_module import run_velocity_stressor
from .modules.acoustics_module import run_acoustics_stressor, find_acoustic_metrics
from .modules.power_module import calculate_power

# Import the code for the dialog
from .stressor_receptor_calc_dialog import StressorReceptorCalcDialog


# Most of the below is boilerplate code  until plugin specific functions start----
def df_from_qml(fpath: str) -> pd.DataFrame:
    """
    Parses a QML (QGIS Markup Language) file to extract range values and creates a DataFrame.

    Args:
        fpath (str): The file path of the QML file.

    Returns:
        pandas.DataFrame:
        A DataFrame containing either "min" and "max" columns or "value" and "label" columns.
    """
    tree = ET.parse(fpath)
    root = tree.getroot()

    v = [i.get("label") for i in root[3][1][2][0].findall("item")]
    v2 = [s.split(" - ") for s in v]
    df = pd.DataFrame(v2, columns=["min", "max"])
    if df.empty:
        # grab the values in a unique palette
        v1 = [i.get("value") for i in root[3][1][2].findall("paletteEntry")]
        v2 = [i.get("label") for i in root[3][1][2].findall("paletteEntry")]
        df = pd.DataFrame({"value": v1, "label": v2})
    return df


class StressorReceptorCalc:
    """QGIS Plugin Implementation."""

    def __init__(self, iface: "QgsInterface"):
        """Constructor.

        :param iface: An interface instance that will be passed to this class
            which provides the hook by which you can manipulate the QGIS
            application at run time.
        :type iface: QgsInterface
        """

        # Initialize Qt resources
        qInitResources()

        # Save reference to the QGIS interface
        self.iface = iface
        # initialize plugin directory
        self.plugin_dir = os.path.dirname(__file__)
        # initialize locale
        locale = QSettings().value("locale/userLocale")
        if locale:
            locale = locale[0:2]
        else:
            locale = "en"
        locale_path = os.path.join(
            self.plugin_dir,
            "i18n",
            f"StressorReceptorCalc_{locale}.qm",
        )

        if os.path.exists(locale_path):
            self.translator = QTranslator()
            self.translator.load(locale_path)
            QCoreApplication.installTranslator(self.translator)

        # Declare instance attributes
        self.actions = []
        self.menu = self.tr("&Stressor Receptor Calculator")

        # Initialize the dlg attribute
        self.dlg = None

        # Check if plugin was started the first time in current QGIS session
        # Must be set in init_gui() to survive plugin reloads
        self.first_start = None

    # noinspection PyMethodMayBeStatic
    def tr(self, message: str) -> str:
        """Get the translation for a string using Qt translation API.

        We implement this ourselves since we do not inherit QObject.

        :param message: String for translation.
        :type message: str, QString

        :returns: Translated version of message.
        :rtype: QString
        """
        # noinspection PyTypeChecker,PyArgumentList,PyCallByClass
        return QCoreApplication.translate("StressorReceptorCalc", message)

    def add_action(
        self,
        icon_path: str,
        set_text: str,
        callback: callable,
        enabled_flag: bool = True,
        add_to_menu: bool = True,
        add_to_toolbar: bool = True,
        status_tip: Optional[str] = None,
        whats_this: Optional[str] = None,
        parent: Optional[QWidget] = None,
    ) -> QAction:
        """Add a toolbar icon to the toolbar.

        :param icon_path: Path to the icon for this action. Can be a resource
            path (e.g. ':/plugins/foo/bar.png') or a normal file system path.
        :type icon_path: str

        :param text: Text that should be shown in menu items for this action.
        :type text: str

        :param callback: Function to be called when the action is triggered.
        :type callback: function

        :param enabled_flag: A flag indicating if the action should be enabled
            by default. Defaults to True.
        :type enabled_flag: bool

        :param add_to_menu: Flag indicating whether the action should also
            be added to the menu. Defaults to True.
        :type add_to_menu: bool

        :param add_to_toolbar: Flag indicating whether the action should also
            be added to the toolbar. Defaults to True.
        :type add_to_toolbar: bool

        :param status_tip: Optional text to show in a popup when mouse pointer
            hovers over the action.
        :type status_tip: str

        :param parent: Parent widget for the new action. Defaults None.
        :type parent: QWidget

        :param whats_this: Optional text to show in the status bar when the
            mouse pointer hovers over the action.

        :returns: The action that was created. Note that the action is also
            added to self.actions list.
        :rtype: QAction
        """

        icon = QIcon(icon_path)
        action = QAction(icon, set_text, parent)
        action.triggered.connect(callback)
        action.setEnabled(enabled_flag)

        if status_tip is not None:
            action.setStatusTip(status_tip)

        if whats_this is not None:
            action.setWhatsThis(whats_this)

        if add_to_toolbar:
            # Adds plugin icon to Plugins toolbar
            self.iface.addToolBarIcon(action)

        if add_to_menu:
            self.iface.addPluginToMenu(
                self.menu,
                action,
            )

        self.actions.append(action)

        return action

    def init_gui(self) -> None:
        """Create the menu entries and toolbar icons inside the QGIS GUI."""

        icon_path = ":/plugins/seat_qgis_plugin/icon.png"
        self.add_action(
            icon_path,
            set_text=self.tr(
                "Calculate a response layer from stressor and receptor layers",
            ),
            callback=self.run,
            parent=self.iface.mainWindow(),
        )

        # will be set False in run()
        self.first_start = True

    def unload(self) -> None:
        """Removes the plugin menu item and icon from QGIS GUI."""
        for action in self.actions:
            self.iface.removePluginMenu(
                self.tr("&Stressor Receptor Calculator"),
                action,
            )
            self.iface.removeToolBarIcon(action)

    # End mostly boilerplate code ------

    def select_folder(self) -> str:
        """
        Opens a dialog for the user to select a folder and returns the selected folder path.

        Returns:
            str: The selected folder path.
        """
        folder_name = QFileDialog.getExistingDirectory(self.dlg, "Select Folder")
        return folder_name

    def read_style_files(self, file: str) -> pd.DataFrame:
        """
        Reads style data from a CSV file and returns it as a DataFrame indexed by the "Type" column.

        Args:
            file (str): The file path of the CSV file containing style data.

        Returns:
            pandas.DataFrame: A DataFrame containing style data indexed by "Type".
        """
        data = pd.read_csv(file)
        data = data.set_index("Type")
        return data

    def select_file(self, file_filter: str = "") -> str:
        """Input the receptor file."""
        filename, _filter = QFileDialog.getOpenFileName(
            self.dlg,
            "Select File",
            "",
            file_filter,
        )
        return filename

    def copy_shear_input_to_velocity(self) -> None:
        """
        Copies the input values from the shear stress module to
        the velocity module fields in the dialog.
        """
        self.dlg.velocity_device_present.setText(self.dlg.shear_device_present.text())
        self.dlg.velocity_device_not_present.setText(
            self.dlg.shear_device_not_present.text()
        )
        self.dlg.velocity_probabilities_file.setText(
            self.dlg.shear_probabilities_file.text()
        )
        self.dlg.velocity_risk_file.setText(self.dlg.shear_risk_file.text())

    def select_crs(self) -> None:
        """Input the crs using the QGIS widget box."""

        proj_selector = QgsProjectionSelectionDialog(None)
        # set up a default one
        # crs = QgsCoordinateReferenceSystem()
        # crs.createFromId(4326)
        crs = QgsCoordinateReferenceSystem.fromWkt("EPSG:4326")
        proj_selector.setCrs(crs)
        proj_selector.exec()
        # proj_selector.exec_()
        self.dlg.crs.setText(proj_selector.crs().authid().split(":")[1])

    def test_exists(self, line_edit: QLineEdit, fin: str, fin_type: str) -> None:
        """
        Checks if a file or directory exists, and updates the
        corresponding QLineEdit with its status.

        Args:
            line_edit (QLineEdit): The QLineEdit widget to update with the status.
            fin (str): The file or directory path to check.
            fin_type (str): The type of the item being checked ("File" or "Directory").
        """
        if not ((fin is None) or (fin == "")):
            if os.path.exists(fin):
                line_edit.setText(fin)
                line_edit.setStyleSheet("color: black;")
            else:
                line_edit.setText(f"{fin_type} not Found")
                line_edit.setStyleSheet("color: red;")
        else:
            line_edit.setStyleSheet("color: black;")

    def select_and_load_in(self) -> None:
        """Select and load an input file."""
        filename, _filter = QFileDialog.getOpenFileName(
            self.dlg,
            "Select Input file",
            "",
            "*.ini",
        )
        # if there's a file selected try and parse it
        if filename != "":
            # try to parse the ini file
            config = configparser.ConfigParser()
            config.read(filename)

            fin = config.get("Input", "shear stress device present filepath")
            self.test_exists(self.dlg.shear_device_present, fin, "Directory")
            fin = config.get("Input", "shear stress device not present filepath")
            self.test_exists(self.dlg.shear_device_not_present, fin, "Directory")
            fin = config.get("Input", "shear stress probabilities file")
            self.test_exists(self.dlg.shear_probabilities_file, fin, "File")
            fin = config.get("Input", "shear stress grain size file")
            self.test_exists(self.dlg.shear_grain_size_file, fin, "File")
            fin = config.get("Input", "shear stress risk layer file")
            self.test_exists(self.dlg.shear_risk_file, fin, "File")
            self.dlg.shear_averaging_combobox.setCurrentText(
                config.get("Input", "shear stress averaging")
            )

            fin = config.get("Input", "velocity device present filepath")
            self.test_exists(self.dlg.velocity_device_present, fin, "Directory")
            fin = config.get("Input", "velocity device not present filepath")
            self.test_exists(self.dlg.velocity_device_not_present, fin, "Directory")
            fin = config.get("Input", "velocity probabilities file")
            self.test_exists(self.dlg.velocity_probabilities_file, fin, "File")
            fin = config.get("Input", "velocity threshold file")
            self.test_exists(self.dlg.velocity_threshold_file, fin, "File")
            fin = config.get("Input", "velocity risk layer file")
            self.test_exists(self.dlg.velocity_risk_file, fin, "File")
            self.dlg.velocity_averaging_combobox.setCurrentText(
                config.get("Input", "velocity Averaging")
            )

            fin = config.get("Input", "paracousti device present filepath")
            self.test_exists(self.dlg.paracousti_device_present, fin, "Directory")
            fin = config.get("Input", "paracousti device not present filepath")
            self.test_exists(self.dlg.paracousti_device_not_present, fin, "Directory")
            fin = config.get("Input", "paracousti probabilities file")
            self.test_exists(self.dlg.paracousti_probabilities_file, fin, 'File')
            self.dlg.paracousti_threshold_value.setText(config.get("Input", "paracousti_threshold_value"))
            self.dlg.paracousti_species_grid_resolution.setText(config.get("Input", "paracousti_species_grid_resolution"))
            fin = config.get("Input", "paracousti risk layer file")
            self.test_exists(self.dlg.paracousti_risk_file, fin, "File")
            fin = config.get("Input", "paracousti species filepath")
            self.test_exists(self.dlg.paracousti_species_directory, fin, 'Directory')
            self.dlg.paracousti_averaging_combobox.setCurrentText(config.get("Input", "paracousti averaging"))
            self.dlg.paracousti_metric_selection_combobox.setCurrentText(config.get("Input", "paracousti metric"))
            self.dlg.paracousti_weighting_combobox.setCurrentText(config.get("Input", "paracousti weighting"))
                                                
            fin = config.get("Input", "power files filepath")
            self.test_exists(self.dlg.power_files, fin, "Directory")
            fin = config.get("Input", "power probabilities file")
            self.test_exists(self.dlg.power_probabilities_file, fin, "File")

            self.dlg.crs.setText(config.get("Input", "coordinate reference system"))

            self.dlg.output_folder.setText(config.get("Output", "output filepath"))

            fin = config.get("Input", "output style files")
            self.test_exists(self.dlg.output_stylefile, fin, "File")

        if "config" in locals():  # prevents error if window to closed without running
            config.clear()

<<<<<<< HEAD
    def is_float(self, value):
        try:
            float(value)
            return True
        except ValueError:
            return False
    
    def save_in(self):
=======
    def save_in(self) -> None:
>>>>>>> a4c46cbe
        """Select and save an input file."""
        filename, _filter = QFileDialog.getSaveFileName(
            self.dlg,
            "Save input file",
            "",
            "*.ini",
        )

        # try to parse the ini file
        config = configparser.ConfigParser()

        config["Input"] = {
            "shear stress device present filepath": self.dlg.shear_device_present.text(),
            "shear stress device not present filepath": self.dlg.shear_device_not_present.text(),
            "shear stress averaging": self.dlg.shear_averaging_combobox.currentText(),
            "shear stress probabilities file": self.dlg.shear_probabilities_file.text(),
            "shear stress grain size file": self.dlg.shear_grain_size_file.text(),
            "shear stress risk layer file": self.dlg.shear_risk_file.text(),
            "velocity device present filepath": self.dlg.velocity_device_present.text(),
            "velocity device not present filepath": self.dlg.velocity_device_not_present.text(),
            "velocity averaging": self.dlg.velocity_averaging_combobox.currentText(),
            "velocity probabilities file": self.dlg.velocity_probabilities_file.text(),
            "velocity threshold file": self.dlg.velocity_threshold_file.text(),
            "velocity risk layer file": self.dlg.velocity_risk_file.text(),
            "paracousti device present filepath": self.dlg.paracousti_device_present.text(),
            "paracousti device not present filepath": self.dlg.paracousti_device_not_present.text(),
            "paracousti averaging": self.dlg.paracousti_averaging_combobox.currentText(),
            "paracousti probabilities file": self.dlg.paracousti_probabilities_file.text(),
            "paracousti_threshold_value": self.dlg.paracousti_threshold_value.text(),
            "paracousti risk layer file": self.dlg.paracousti_risk_file.text(),
            "paracousti species filepath" : self.dlg.paracousti_species_directory.text(),
            "paracousti metric" : self.dlg.paracousti_metric_selection_combobox.currentText(),
            "paracousti weighting" : self.dlg.paracousti_weighting_combobox.currentText(),
            "paracousti_species_grid_resolution" :self.dlg.paracousti_species_grid_resolution.text(),
            "power files filepath": self.dlg.power_files.text(),
            "power probabilities file": self.dlg.power_probabilities_file.text(),
            "coordinate reference system": self.dlg.crs.text(),
            "output style files": self.dlg.output_stylefile.text(),
        }

        config["Output"] = {"output filepath": self.dlg.output_folder.text()}

        with open(filename, "w", encoding="utf-8") as configfile:
            config.write(configfile)

    def add_layer(
        self,
        fpath: str,
        root: Optional[QgsLayerTreeGroup] = None,
        group: Optional[QgsLayerTreeGroup] = None,
    ) -> None:
        """
        Adds a raster layer to the QGIS project and optionally places it in a specified group.

        Args:
            fpath (str): The file path of the raster layer to add.
            root (QgsLayerTreeGroup, optional): The root group to add the layer to.
            group (QgsLayerTreeGroup, optional): The group within the root to add the layer to.
        """
        basename = os.path.splitext(os.path.basename(fpath))[0]
        if group is not None:
            vlayer = QgsRasterLayer(fpath, basename)
            QgsProject.instance().addMapLayer(vlayer)
            layer = root.findLayer(vlayer.id())
            clone = layer.clone()
            group.insertChildNode(0, clone)
            clone.setExpanded(False)
            root.removeChildNode(layer)
        else:
            layer = QgsProject.instance().addMapLayer(QgsRasterLayer(fpath, basename))

    def style_layer(
        self,
        fpath: str,
        stylepath: Optional[str] = None,
        root: Optional[QgsLayerTreeGroup] = None,
        group: Optional[QgsLayerTreeGroup] = None,
    ) -> None:  # , ranges=True):
        """Style and add the result layer to map."""
        basename = os.path.splitext(os.path.basename(fpath))[0]
        if group is not None:
            vlayer = QgsRasterLayer(fpath, basename)
            QgsProject.instance().addMapLayer(vlayer)
            root = QgsProject.instance().layerTreeRoot()
            if stylepath is not None:
                vlayer.loadNamedStyle(stylepath)
                vlayer.triggerRepaint()
                vlayer.reload()
            layer = root.findLayer(vlayer.id())
            clone = layer.clone()
            group.insertChildNode(0, clone)
            clone.setExpanded(False)
            root.removeChildNode(layer)
        else:
            layer = QgsProject.instance().addMapLayer(QgsRasterLayer(fpath, basename), False)     
            layer.loadNamedStyle(stylepath)
            layer.triggerRepaint()
            layer.reload()
            # refresh legend entries
            self.iface.layerTreeView().refreshLayerSymbology(layer.id())
            
    def update_weights(self):
        if not ((self.dlg.paracousti_device_present.text() is None) or (self.dlg.paracousti_device_present.text() == "")):
            if  os.path.exists(self.dlg.paracousti_device_present.text()):
                #read variables in a single .nc file to determine metrics present and weighting
                filelist = [i for i in os.listdir(self.dlg.paracousti_device_present.text()) if i.endswith(r".nc")]  
                weights, unweighted_vars, weigthed_vars = find_acoustic_metrics(os.path.join(self.dlg.paracousti_device_present.text(), filelist[0]))
                self.dlg.paracousti_metric_selection_combobox.clear()
                self.dlg.paracousti_weighting_combobox.clear()
                self.dlg.paracousti_weighting_combobox.addItems(weights)  

    def select_folder_module(
        self, module: Optional[str] = None, option: Optional[str] = None
    ) -> None:
        """
        Selects a folder for the specified module and option,
        and updates the corresponding dialog field.

        Args:
            module (str, optional): The module for which to select the folder
            ("shear", "velocity", "paracousti", "power", or "output").

            option (str, optional): The option within the module
            ("device_present", "device_not_present", "species_directory").
        """
        directory = self.select_folder()
        if module == "shear":
            if option == "device_present":
                self.dlg.shear_device_present.setText(directory)
                self.dlg.shear_device_present.setStyleSheet("color: black;")
            if option == "device_not_present":
                self.dlg.shear_device_not_present.setText(directory)
                self.dlg.shear_device_not_present.setStyleSheet("color: black;")
        if module == "velocity":
            if option == "device_present":
                self.dlg.velocity_device_present.setText(directory)
                self.dlg.velocity_device_present.setStyleSheet("color: black;")
            if option == "device_not_present":
                self.dlg.velocity_device_not_present.setText(directory)
                self.dlg.velocity_device_not_present.setStyleSheet("color: black;")
        if module == "paracousti":
            if option == "device_present":
                self.dlg.paracousti_device_present.setText(directory)
                self.dlg.paracousti_device_present.setStyleSheet("color: black;")
                self.update_weights() 
            if option == "device_not_present":
                self.dlg.paracousti_device_not_present.setText(directory)  
                self.dlg.paracousti_device_not_present.setStyleSheet("color: black;")         
            if option == 'species_directory':
                self.dlg.paracousti_species_directory.setText(directory)
                self.dlg.paracousti_species_directory.setStyleSheet("color: black;")
        if module == "power":
            self.dlg.power_files.setText(directory)
            self.dlg.power_files.setStyleSheet("color: black;")
        if module == "output":
            self.dlg.output_folder.setText(directory)
            self.dlg.output_folder.setStyleSheet("color: black;")

    def select_files_module(
        self, module: Optional[str] = None, option: Optional[str] = None
    ) -> None:
        """
        Selects a file for the specified module and option,
        and updates the corresponding dialog field.

        Args:
            module (str, optional): The module for which to select the file
            ("shear", "velocity", "paracousti", "power", or "style_files").

            option (str, optional): The option within the module
            ("probabilities_file", "grain_size_file", "risk_file", "thresholds").
        """
        if module == "shear":
            if option == "probabilities_file":
                file = self.select_file(file_filter="*.csv")
                self.dlg.shear_probabilities_file.setText(file)
                self.dlg.shear_probabilities_file.setStyleSheet("color: black;")
            if option == "grain_size_file":
                file = self.select_file(file_filter="*.tif; *.csv")
                self.dlg.shear_grain_size_file.setText(file)
                self.dlg.shear_grain_size_file.setStyleSheet("color: black;")
            if option == "risk_file":
                file = self.select_file(file_filter="*.tif")
                self.dlg.shear_risk_file.setText(file)
                self.dlg.shear_risk_file.setStyleSheet("color: black;")
        if module == "velocity":
            if option == "probabilities_file":
                file = self.select_file(file_filter="*.csv")
                self.dlg.velocity_probabilities_file.setText(file)
                self.dlg.velocity_probabilities_file.setStyleSheet("color: black;")
            if option == "thresholds":
                file = self.select_file(file_filter="*.tif; *.csv")
                self.dlg.velocity_threshold_file.setText(file)
                self.dlg.velocity_threshold_file.setStyleSheet("color: black;")
            if option == "risk_file":
                file = self.select_file(file_filter="*.tif")
                self.dlg.velocity_risk_file.setText(file)
                self.dlg.velocity_risk_file.setStyleSheet("color: black;")
        if module == "paracousti":
            if option == "probabilities_file":
                file = self.select_file(file_filter="*.csv")
                self.dlg.paracousti_probabilities_file.setText(file)
                self.dlg.paracousti_probabilities_file.setStyleSheet("color: black;")
<<<<<<< HEAD
=======
            if option == "thresholds":
                file = self.select_file(file_filter="*.csv")
                self.dlg.paracousti_threshold_file.setText(file)
                self.dlg.paracousti_threshold_file.setStyleSheet("color: black;")
>>>>>>> a4c46cbe
            if option == "risk_file":
                file = self.select_file(file_filter="*.tif")
                self.dlg.paracousti_risk_file.setText(file)
                self.dlg.paracousti_risk_file.setStyleSheet("color: black;")
        if module == "power":
            file = self.select_file(file_filter="*.csv")
            self.dlg.power_probabilities_file.setText(file)
            self.dlg.power_probabilities_file.setStyleSheet("color: black;")
        if module == "style_files":
            file = self.select_file(file_filter="*.csv")
            self.dlg.output_stylefile.setText(file)
            self.dlg.output_stylefile.setStyleSheet("color: black;")

<<<<<<< HEAD
    def updateparacoustimetrics(self, index=None):
        self.dlg.paracousti_metric_selection_combobox.clear()
        if not(self.dlg.paracousti_device_present.text()==''):
            _, unweighted_vars, weigthed_vars = find_acoustic_metrics(os.path.join(self.dlg.paracousti_device_present.text(),
                [i for i in os.listdir(self.dlg.paracousti_device_present.text()) if i.endswith(r".nc")][0]))
            if self.dlg.paracousti_weighting_combobox.currentText() == "None": # disply unweighted variables
                self.dlg.paracousti_metric_selection_combobox.addItems(unweighted_vars)
            else: # display weighted variables
                self.dlg.paracousti_metric_selection_combobox.addItems(weigthed_vars)

    def updateparacoustiunits(self, value=None):
        if 'spl'.casefold() in self.dlg.paracousti_metric_selection_combobox.currentText().casefold():
            self.dlg.paracousti_threshold_units.setText("dB re 1 μPa")
        elif 'sel'.casefold() in  self.dlg.paracousti_metric_selection_combobox.currentText().casefold():
            self.dlg.paracousti_threshold_units.setText("dB re 1 μPa²∙s")
            

    def checkparacoustithreshold(self):
        if self.is_float(self.dlg.paracousti_threshold_value.text()):
            self.dlg.paracousti_threshold_value.setStyleSheet("color: black;")
        else:
            print(f"\'{self.dlg.paracousti_threshold_value.text()}\' is not a valid threshold (must be a number).")
            self.dlg.paracousti_threshold_value.setText(f"{self.dlg.paracousti_threshold_value.text()} is not a valid threshold (must be a number).")
            self.dlg.paracousti_threshold_value.setStyleSheet("color: red;")

    def checkparacoustiresolution(self):
        if self.is_float(self.dlg.paracousti_species_grid_resolution.text()):
            self.dlg.paracousti_species_grid_resolution.setStyleSheet("color: black;")
        else:
            print(f"\'{self.dlg.paracousti_species_grid_resolution.text()}\' is not a valid resolution (must be a number).")
            self.dlg.setText(f"{self.dlg.paracousti_species_grid_resolution.text()} is not a valid resolution (must be a number).")
            self.dlg.paracousti_species_grid_resolution.setStyleSheet("color: red;")
                
    def run(self):
=======
    def run(self) -> None:
>>>>>>> a4c46cbe
        """Run method that performs all the real work."""

        # Create the dialog with elements (after translation) and keep reference
        # Only create GUI ONCE in callback, so that it will only load when the plugin is started
        if self.first_start is True:
            self.first_start = False
            self.dlg = StressorReceptorCalcDialog()

            shear_average_fields = ["Maximum", "Mean", "Final Timestep"]
            self.dlg.shear_averaging_combobox.addItems(shear_average_fields)

            velocity_average_fields = ["Maximum", "Mean", "Final Timestep"]
            self.dlg.velocity_averaging_combobox.addItems(velocity_average_fields)

            paracousti_average_fields = [
                "Depth Maximum",
                "Depth Average",
                "Bottom Bin",
                "Top Bin",
            ]
            self.dlg.paracousti_averaging_combobox.addItems(paracousti_average_fields)

            paracousti_weighting_fields = [] # empty until directory selected
            self.dlg.paracousti_weighting_combobox.addItems(paracousti_weighting_fields)       

            paracousti_metric_fields = [] # empty until directory selected
            self.dlg.paracousti_metric_selection_combobox.addItems(paracousti_metric_fields)    

            # this connects the input file chooser
            self.dlg.load_input.clicked.connect(self.select_and_load_in)

            # this connects the input file creator
            self.dlg.save_input.clicked.connect(self.save_in)

            # set the present and not present files. Either .nc files or .tif folders
            
            #directories
            self.dlg.shear_device_pushButton.clicked.connect(
                lambda: self.select_folder_module(
                    module="shear", option="device_present"
                )
            )
            self.dlg.shear_no_device_pushButton.clicked.connect(
                lambda: self.select_folder_module(
                    module="shear", option="device_not_present"
                )
            )
            self.dlg.velocity_device_pushButton.clicked.connect(
                lambda: self.select_folder_module(
                    module="velocity", option="device_present"
                )
            )
            self.dlg.velocity_no_device_pushButton.clicked.connect(
                lambda: self.select_folder_module(
                    module="velocity", option="device_not_present"
                )
            )           
            self.dlg.paracousti_no_device_pushButton.clicked.connect(
                lambda: self.select_folder_module(
                    module="paracousti", option="device_not_present"
                )
            )
            self.dlg.paracousti_device_pushButton.clicked.connect(
                lambda: self.select_folder_module(
                    module="paracousti", option="device_present"
                )
            )
            self.dlg.paracousti_species_directory_button.clicked.connect(
                lambda: self.select_folder_module(
                    module="paracousti", option="species_directory"
                )
            )
            self.dlg.power_files_pushButton.clicked.connect(
                lambda: self.select_folder_module(module="power")
            )
            self.dlg.output_pushButton.clicked.connect(
                lambda: self.select_folder_module(module="output")
            )
            
            #files
            self.dlg.shear_probabilities_pushButton.clicked.connect(
                lambda: self.select_files_module(
                    module='shear', option='probabilities_file'
                )
            )
            self.dlg.shear_grain_size_button.clicked.connect(
                lambda: self.select_files_module(
                    module='shear', option='grain_size_file'
                )
            )
            self.dlg.shear_risk_pushButton.clicked.connect(
                lambda: self.select_files_module(
                    module='shear', option='risk_file'
                )
            )
            self.dlg.velocity_probabilities_pushButton.clicked.connect(
                lambda: self.select_files_module(
                    module='velocity', option='probabilities_file'
                )
            )
            self.dlg.velocity_threshold_button.clicked.connect(
                lambda: self.select_files_module(
                    module='velocity', option='thresholds'
                )
            )
            self.dlg.velocity_risk_pushButton.clicked.connect(
                lambda: self.select_files_module(
                    module='velocity', option='risk_file'
                )
            )                
            self.dlg.paracousti_probabilities_pushButton.clicked.connect(
                lambda: self.select_files_module(
                    module='paracousti', option='probabilities_file'
                )
            )
            self.dlg.paracousti_risk_pushButton.clicked.connect(
                lambda: self.select_files_module(
                    module='paracousti', option='risk_file'
                )
            )                
            self.dlg.power_probabilities_pushButton.clicked.connect(
                lambda: self.select_files_module(module='power')
            )     
            self.dlg.select_stylefile_button.clicked.connect(
                lambda: self.select_files_module(module='style_files')
            )   
            
            self.dlg.copy_shear_to_velocity_button.clicked.connect(
                self.copy_shear_input_to_velocity
            )  
            self.dlg.crs_button.clicked.connect(
                self.select_crs
            )

            self.dlg.paracousti_device_present.textChanged.connect(
                lambda: self.update_weights()
            )
            self.dlg.paracousti_weighting_combobox.currentIndexChanged.connect(
                lambda: self.updateparacoustimetrics()
            )
            self.dlg.paracousti_metric_selection_combobox.currentIndexChanged.connect(
                lambda: self.updateparacoustiunits()
            )
            self.dlg.paracousti_threshold_value.textChanged.connect(
                lambda: self.checkparacoustithreshold()
            )
            self.dlg.paracousti_species_grid_resolution.textChanged.connect(
                lambda: self.checkparacoustiresolution()
            )

        self.dlg.shear_device_present.clear()
        self.dlg.velocity_device_present.clear()
        self.dlg.paracousti_device_present.clear()
        self.dlg.power_files.clear()

        self.dlg.shear_device_not_present.clear()
        self.dlg.velocity_device_not_present.clear()
        self.dlg.paracousti_device_not_present.clear()

        self.dlg.shear_probabilities_file.clear()
        self.dlg.velocity_probabilities_file.clear()
        self.dlg.paracousti_probabilities_file.clear()
        self.dlg.power_probabilities_file.clear()

        self.dlg.shear_grain_size_file.clear()
        self.dlg.velocity_threshold_file.clear()
        self.dlg.paracousti_threshold_value.clear()
        self.dlg.paracousti_species_grid_resolution.clear()
        
        self.dlg.shear_risk_file.clear()
        self.dlg.velocity_risk_file.clear()
        self.dlg.paracousti_risk_file.clear()

        self.dlg.paracousti_species_directory.clear()

        self.dlg.crs.clear()
        self.dlg.output_folder.clear()
        self.dlg.output_stylefile.clear()

        # show the dialog
        self.dlg.show()
        # Run the dialog event loop
        result = self.dlg.exec_()
        # See if OK was pressed
        if result:
            # Run Calculations
            # this grabs the files for input and output
            # pylint: disable=fixme
            # TODO Remove these and just query the dlg directly when needed
            shear_stress_device_present_directory = self.dlg.shear_device_present.text()
            if not (
                (shear_stress_device_present_directory is None)
                or (shear_stress_device_present_directory == "")
            ):
                if not os.path.exists(shear_stress_device_present_directory):
                    raise FileNotFoundError(
                        f"The directory {shear_stress_device_present_directory} does not exist."
                    )
            velocity_device_present_directory = self.dlg.velocity_device_present.text()
            if not (
                (velocity_device_present_directory is None)
                or (velocity_device_present_directory == "")
            ):
                if not os.path.exists(velocity_device_present_directory):
                    raise FileNotFoundError(
                        f"The directory {velocity_device_present_directory} does not exist."
                    )
            paracousti_device_present_directory = (
                self.dlg.paracousti_device_present.text()
            )
            if not (
                (paracousti_device_present_directory is None)
                or (paracousti_device_present_directory == "")
            ):
                if not os.path.exists(paracousti_device_present_directory):
                    raise FileNotFoundError(
                        f"The directory {paracousti_device_present_directory} does not exist."
                    )
            power_files_directory = self.dlg.power_files.text()
            if not ((power_files_directory is None) or (power_files_directory == "")):
                if not os.path.exists(power_files_directory):
                    raise FileNotFoundError(
                        f"The directory {power_files_directory} does not exist."
                    )

            shear_stress_device_not_present_directory = (
                self.dlg.shear_device_not_present.text()
            )
            if not (
                (shear_stress_device_not_present_directory is None)
                or (shear_stress_device_not_present_directory == "")
            ):
                if not os.path.exists(shear_stress_device_not_present_directory):
                    raise FileNotFoundError(
                        f"The directory {shear_stress_device_not_present_directory} does not exist."
                    )
            velocity_device_not_present_directory = (
                self.dlg.velocity_device_not_present.text()
            )
            if not (
                (velocity_device_not_present_directory is None)
                or (velocity_device_not_present_directory == "")
            ):
                if not os.path.exists(velocity_device_not_present_directory):
                    raise FileNotFoundError(
                        f"The directory {velocity_device_not_present_directory} does not exist."
                    )
            paracousti_device_not_present_directory = (
                self.dlg.paracousti_device_not_present.text()
            )
            if not (
                (paracousti_device_not_present_directory is None)
                or (paracousti_device_not_present_directory == "")
            ):
                if not os.path.exists(paracousti_device_not_present_directory):
                    raise FileNotFoundError(
                        f"The directory {paracousti_device_not_present_directory} does not exist."
                    )

            shear_stress_probabilities_fname = self.dlg.shear_probabilities_file.text()
            if not (
                (shear_stress_probabilities_fname is None)
                or (shear_stress_probabilities_fname == "")
            ):
                if not os.path.exists(shear_stress_probabilities_fname):
                    raise FileNotFoundError(
                        f"The file {shear_stress_probabilities_fname} does not exist."
                    )
            velocity_probabilities_fname = self.dlg.velocity_probabilities_file.text()
            if not (
                (velocity_probabilities_fname is None)
                or (velocity_probabilities_fname == "")
            ):
                if not os.path.exists(velocity_probabilities_fname):
                    raise FileNotFoundError(
                        f"The file {velocity_probabilities_fname} does not exist."
                    )
            paracousti_probabilities_fname = (
                self.dlg.paracousti_probabilities_file.text()
            )
            if not (
                (paracousti_probabilities_fname is None)
                or (paracousti_probabilities_fname == "")
            ):
                if not os.path.exists(paracousti_probabilities_fname):
                    raise FileNotFoundError(
                        f"The file {paracousti_probabilities_fname} does not exist."
                    )
            power_probabilities_fname = self.dlg.power_probabilities_file.text()
            if not (
                (power_probabilities_fname is None) or (power_probabilities_fname == "")
            ):
                if not os.path.exists(power_probabilities_fname):
                    raise FileNotFoundError(
                        f"The file {power_probabilities_fname} does not exist."
                    )

            shear_grain_size_file = self.dlg.shear_grain_size_file.text()
            if not ((shear_grain_size_file is None) or (shear_grain_size_file == "")):
                if not os.path.exists(shear_grain_size_file):
                    raise FileNotFoundError(
                        f"The file {shear_grain_size_file} does not exist."
                    )
            velocity_threshold_file = self.dlg.velocity_threshold_file.text()
            if not (
                (velocity_threshold_file is None) or (velocity_threshold_file == "")
            ):
                if not os.path.exists(velocity_threshold_file):
                    raise FileNotFoundError(
                        f"The file {velocity_threshold_file} does not exist."
                    )
            shear_risk_layer_file = self.dlg.shear_risk_file.text()     
            if not ((shear_risk_layer_file is None) or (shear_risk_layer_file == "")):
                if not os.path.exists(shear_risk_layer_file):
                    raise FileNotFoundError(
                        f"The file {shear_risk_layer_file} does not exist."
                    )
            velocity_risk_layer_file = self.dlg.velocity_risk_file.text()
            if not (
                (velocity_risk_layer_file is None) or (velocity_risk_layer_file == "")
            ):
                if not os.path.exists(velocity_risk_layer_file):
                    raise FileNotFoundError(
                        f"The file {velocity_risk_layer_file} does not exist."
                    )
            paracousti_risk_layer_file = self.dlg.paracousti_risk_file.text()
            if not (
                (paracousti_risk_layer_file is None)
                or (paracousti_risk_layer_file == "")
            ):
                if not os.path.exists(paracousti_risk_layer_file):
                    raise FileNotFoundError(
                        f"The file {paracousti_risk_layer_file} does not exist."
                    )

            paracousti_species_directory = self.dlg.paracousti_species_directory.text()
            if not (
                (paracousti_species_directory is None)
                or (paracousti_species_directory == "")
            ):
                if not os.path.exists(paracousti_species_directory):
                    raise FileNotFoundError(
                        f"The directory {paracousti_species_directory} does not exist."
                    ) 

            paracousti_weighting = self.dlg.paracousti_weighting_combobox.currentText()
            paracousti_metric = self.dlg.paracousti_metric_selection_combobox.currentText()
            paracousti_threshold_value = self.dlg.paracousti_threshold_value.text()
            if self.is_float(paracousti_threshold_value):
                paracousti_threshold_value = float(paracousti_threshold_value)
                
            paracousti_species_grid_resolution = self.dlg.paracousti_species_grid_resolution.text()
            if self.is_float(paracousti_species_grid_resolution):
                paracousti_species_grid_resolution = float(paracousti_species_grid_resolution)
                            
            shear_stress_averaging = self.dlg.shear_averaging_combobox.currentText()              
            velocity_averaging = self.dlg.velocity_averaging_combobox.currentText()                   
            paracousti_averaging = self.dlg.paracousti_averaging_combobox.currentText()                   
            
            output_folder_name = self.dlg.output_folder.text()
            if not ((output_folder_name is None) or (output_folder_name == "")):
                os.makedirs(
                    output_folder_name, exist_ok=True
                ) # create output directory if it doesn't exist

            crs = int(self.dlg.crs.text())

            # need to add check to leave empty if not present then apply default values
            if not (
                (self.dlg.output_stylefile.text() is None)
                or (self.dlg.output_stylefile.text() == "")
            ):
                if not os.path.exists(self.dlg.output_stylefile.text()):
                    raise FileNotFoundError(
                        f"The file {self.dlg.output_stylefile.text()} does not exist."
                    )
                stylefiles_df = self.read_style_files(self.dlg.output_stylefile.text())
            else:
                stylefiles_df = None

            initialize_group = True

            # if the output file path is empty display a warning
            if output_folder_name == "":
                QgsMessageLog.logMessage(
                    "Output file path not given.", level=Qgis.MessageLevel.Warnin
                )

            # Run Power Module
            if power_files_directory != "":
                if (power_probabilities_fname is None) or (
                    power_probabilities_fname == ""
                ):
                    power_probabilities_fname = shear_stress_probabilities_fname
                    # default to shear stress probabilities if none given
                calculate_power(
                    power_files_directory,
                    power_probabilities_fname,
                    save_path=os.path.join(output_folder_name, "Power Module"),
                    crs=crs,
                )

            # Run Shear Stress Module
            if not (
                (shear_stress_device_present_directory is None)
                or (shear_stress_device_present_directory == "")
            ):  # svar == "Shear Stress":
                sfilenames = run_shear_stress_stressor(
                    dev_present_file=shear_stress_device_present_directory,
                    dev_notpresent_file=shear_stress_device_not_present_directory,
                    probabilities_file=shear_stress_probabilities_fname,
                    crs=crs,
                    output_path=os.path.join(output_folder_name, "Shear Stress Module"),
                    receptor_filename=shear_grain_size_file,
                    secondary_constraint_filename=shear_risk_layer_file,
                    value_selection=shear_stress_averaging,
                )

                if initialize_group:
                    root = QgsProject.instance().layerTreeRoot()
                    group = root.addGroup("temporary")
                    self.add_layer(
                        sfilenames[list(sfilenames.keys())[0]], root=root, group=group
                    )
                    initialize_group = False

                group_name = "Shear Stress Stressor"
                root = QgsProject.instance().layerTreeRoot()
                group = root.findGroup(group_name)
                if group is None:
                    group = root.addGroup(group_name)
<<<<<<< HEAD
                for key in list(sfilenames.keys())[::-1]: #add styles files and/or display
                    if stylefiles_DF is None:
                        self.add_layer(sfilenames[key], root=root, group=group)
=======
                for key, value in sfilenames.items():
                    if stylefiles_df is None:
                        self.add_layer(value, root=root, group=group)
>>>>>>> a4c46cbe
                    else:
                        self.style_layer(
                            value,
                            stylefiles_df.loc[key].item(),
                            root=root,
                            group=group,
                        )

            # Run Velocity Module
            if not (
                (velocity_device_present_directory is None)
                or (velocity_device_present_directory == "")
            ):  # svar == "Velocity":
                vfilenames = run_velocity_stressor(
                    dev_present_file=velocity_device_present_directory,
                    dev_notpresent_file=velocity_device_not_present_directory,
                    probabilities_file=velocity_probabilities_fname,
                    crs=crs,
                    output_path=os.path.join(output_folder_name, "Velocity Module"),
                    receptor_filename=velocity_threshold_file,
                    secondary_constraint_filename=velocity_risk_layer_file,
                    value_selection=velocity_averaging,
                )

                if initialize_group:
                    root = QgsProject.instance().layerTreeRoot()
                    group = root.addGroup("temporary")
                    self.add_layer(
                        vfilenames[list(vfilenames.keys())[0]], root=root, group=group
                    )
                    initialize_group = False

                group_name = "Velocity Stressor"
                root = QgsProject.instance().layerTreeRoot()
                group = root.findGroup(group_name)
                if group is None:
                    group = root.addGroup(group_name)
<<<<<<< HEAD
                for key in list(vfilenames.keys())[::-1]: #add styles files and/or display
                    if stylefiles_DF is None:
                        self.add_layer(vfilenames[key], root=root, group=group)
=======
                for key, value in vfilenames.items():
                    if stylefiles_df is None:
                        self.add_layer(value, root=root, group=group)
>>>>>>> a4c46cbe
                    else:
                        self.style_layer(
                            value,
                            stylefiles_df.loc[key].item(),
                            root=root,
                            group=group,
                        )

            # Run Acoustics Module
            if not (
                (paracousti_device_present_directory is None) 
                or (paracousti_device_present_directory == "")
                ): # if svar == "Acoustics":

                pfilenames_probabilistic, pfilenames_nonprobabilistic = run_acoustics_stressor(
                    dev_present_file=paracousti_device_present_directory,
                    dev_notpresent_file=paracousti_device_not_present_directory,
                    probabilities_file=paracousti_probabilities_fname,
                    crs=crs,
                    output_path=os.path.join(output_folder_name, 'Acoustics Module'),
                    paracousti_threshold_value=paracousti_threshold_value,
                    paracousti_weighting=paracousti_weighting,
                    paracousti_metric=paracousti_metric,
                    species_folder=paracousti_species_directory,
                    paracousti_species_grid_resolution=paracousti_species_grid_resolution,
                    Averaging = paracousti_averaging,
                    secondary_constraint_filename=paracousti_risk_layer_file)
                
                if initialize_group:
                    root = QgsProject.instance().layerTreeRoot()
                    group = root.addGroup("temporary")
                    self.add_layer(
                        pfilenames_probabilistic[list(pfilenames_probabilistic.keys())[0]], root=root, group=group
                    )
                    initialize_group = False
                
                group_name = "Acoustic Stressor - Probabilistic"
                root = QgsProject.instance().layerTreeRoot()
                group = root.findGroup(group_name)
                if group is None:
                    group = root.addGroup(group_name)
<<<<<<< HEAD
                for key in list(pfilenames_probabilistic.keys())[::-1]: #add styles files and/or display

                    if stylefiles_DF is None:
                        self.add_layer(pfilenames_probabilistic[key], root=root, group=group)
                    else:
                        self.style_layer(
                            pfilenames_probabilistic[key] , stylefiles_DF.loc[key].item(), root=root, group=group
=======
                for key, value in pfilenames.items():
                    if stylefiles_df is None:
                        self.add_layer(value, root=root, group=group)
                    else:
                        self.style_layer(
                            value,
                            stylefiles_df.loc[key].item(),
                            root=root,
                            group=group,
>>>>>>> a4c46cbe
                        )

                group_name = "Acoustic Stressor - Non-Probilistic"
                root = QgsProject.instance().layerTreeRoot()
                group = root.findGroup(group_name)
                if group is None:
                    group = root.addGroup(group_name)
                for key in list(pfilenames_nonprobabilistic.keys())[::-1]: #add styles files and/or display
                    for var in list(pfilenames_nonprobabilistic[key].keys())[::-1]:
                        if stylefiles_DF is None:
                            self.add_layer(pfilenames_nonprobabilistic[key][var], root=root, group=group)
                        else:
                            self.style_layer(pfilenames_nonprobabilistic[key][var], stylefiles_DF.loc[key].item(), root=root, group=group)                        

            # remove temproary layer group
            root = QgsProject.instance().layerTreeRoot()
            group_layer = root.findGroup("temporary")
            if group_layer is not None:
                root.removeChildNode(group_layer)<|MERGE_RESOLUTION|>--- conflicted
+++ resolved
@@ -25,10 +25,7 @@
 import configparser
 import os.path
 import xml.etree.ElementTree as ET
-<<<<<<< HEAD
-=======
 from typing import Optional
->>>>>>> a4c46cbe
 import pandas as pd
 
 # pylint: disable=no-name-in-module
@@ -413,7 +410,6 @@
         if "config" in locals():  # prevents error if window to closed without running
             config.clear()
 
-<<<<<<< HEAD
     def is_float(self, value):
         try:
             float(value)
@@ -422,9 +418,6 @@
             return False
     
     def save_in(self):
-=======
-    def save_in(self) -> None:
->>>>>>> a4c46cbe
         """Select and save an input file."""
         filename, _filter = QFileDialog.getSaveFileName(
             self.dlg,
@@ -628,13 +621,6 @@
                 file = self.select_file(file_filter="*.csv")
                 self.dlg.paracousti_probabilities_file.setText(file)
                 self.dlg.paracousti_probabilities_file.setStyleSheet("color: black;")
-<<<<<<< HEAD
-=======
-            if option == "thresholds":
-                file = self.select_file(file_filter="*.csv")
-                self.dlg.paracousti_threshold_file.setText(file)
-                self.dlg.paracousti_threshold_file.setStyleSheet("color: black;")
->>>>>>> a4c46cbe
             if option == "risk_file":
                 file = self.select_file(file_filter="*.tif")
                 self.dlg.paracousti_risk_file.setText(file)
@@ -648,7 +634,6 @@
             self.dlg.output_stylefile.setText(file)
             self.dlg.output_stylefile.setStyleSheet("color: black;")
 
-<<<<<<< HEAD
     def updateparacoustimetrics(self, index=None):
         self.dlg.paracousti_metric_selection_combobox.clear()
         if not(self.dlg.paracousti_device_present.text()==''):
@@ -683,9 +668,6 @@
             self.dlg.paracousti_species_grid_resolution.setStyleSheet("color: red;")
                 
     def run(self):
-=======
-    def run(self) -> None:
->>>>>>> a4c46cbe
         """Run method that performs all the real work."""
 
         # Create the dialog with elements (after translation) and keep reference
@@ -1117,18 +1099,14 @@
                 group = root.findGroup(group_name)
                 if group is None:
                     group = root.addGroup(group_name)
-<<<<<<< HEAD
                 for key in list(sfilenames.keys())[::-1]: #add styles files and/or display
-                    if stylefiles_DF is None:
-                        self.add_layer(sfilenames[key], root=root, group=group)
-=======
-                for key, value in sfilenames.items():
                     if stylefiles_df is None:
-                        self.add_layer(value, root=root, group=group)
->>>>>>> a4c46cbe
+                        self.add_layer(sfilenames[key], 
+                                    root=root,
+                                    group=group)
                     else:
                         self.style_layer(
-                            value,
+                            sfilenames[key],
                             stylefiles_df.loc[key].item(),
                             root=root,
                             group=group,
@@ -1163,18 +1141,12 @@
                 group = root.findGroup(group_name)
                 if group is None:
                     group = root.addGroup(group_name)
-<<<<<<< HEAD
                 for key in list(vfilenames.keys())[::-1]: #add styles files and/or display
-                    if stylefiles_DF is None:
+                    if stylefiles_df is None:
                         self.add_layer(vfilenames[key], root=root, group=group)
-=======
-                for key, value in vfilenames.items():
-                    if stylefiles_df is None:
-                        self.add_layer(value, root=root, group=group)
->>>>>>> a4c46cbe
                     else:
                         self.style_layer(
-                            value,
+                            stylefiles_df,
                             stylefiles_df.loc[key].item(),
                             root=root,
                             group=group,
@@ -1213,25 +1185,16 @@
                 group = root.findGroup(group_name)
                 if group is None:
                     group = root.addGroup(group_name)
-<<<<<<< HEAD
                 for key in list(pfilenames_probabilistic.keys())[::-1]: #add styles files and/or display
 
-                    if stylefiles_DF is None:
+                    if stylefiles_df is None:
                         self.add_layer(pfilenames_probabilistic[key], root=root, group=group)
                     else:
                         self.style_layer(
-                            pfilenames_probabilistic[key] , stylefiles_DF.loc[key].item(), root=root, group=group
-=======
-                for key, value in pfilenames.items():
-                    if stylefiles_df is None:
-                        self.add_layer(value, root=root, group=group)
-                    else:
-                        self.style_layer(
-                            value,
-                            stylefiles_df.loc[key].item(),
-                            root=root,
-                            group=group,
->>>>>>> a4c46cbe
+                            pfilenames_probabilistic[key] , 
+                            stylefiles_df.loc[key].item(), 
+                            root=root, 
+                            group=group
                         )
 
                 group_name = "Acoustic Stressor - Non-Probilistic"
@@ -1241,10 +1204,10 @@
                     group = root.addGroup(group_name)
                 for key in list(pfilenames_nonprobabilistic.keys())[::-1]: #add styles files and/or display
                     for var in list(pfilenames_nonprobabilistic[key].keys())[::-1]:
-                        if stylefiles_DF is None:
+                        if stylefiles_df is None:
                             self.add_layer(pfilenames_nonprobabilistic[key][var], root=root, group=group)
                         else:
-                            self.style_layer(pfilenames_nonprobabilistic[key][var], stylefiles_DF.loc[key].item(), root=root, group=group)                        
+                            self.style_layer(pfilenames_nonprobabilistic[key][var], stylefiles_df.loc[key].item(), root=root, group=group)                        
 
             # remove temproary layer group
             root = QgsProject.instance().layerTreeRoot()
