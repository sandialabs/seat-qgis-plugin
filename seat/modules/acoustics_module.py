--- conflicted
+++ resolved
@@ -427,37 +427,23 @@
                     receptor_filename=os.path.join(output_path, "paracousti_risk_layer.tif"),
                     receptor_names=None,
                     limit_receptor_range=[0, np.inf],
-<<<<<<< HEAD
-                    latlon=crs == 4326).to_csv(os.path.join(output_path, "species_threshold_exceeded_at_paracousti_risk_layer.csv"), index=False)
-
-=======
                     latlon=crs == 4326,
-                    receptor_type='risk layer').to_csv(os.path.join(output_path, "species_threshold_exceeded_at_paracousti_risk_layer.csv"), index=False) 
-            
->>>>>>> e2e4c925
+                    receptor_type='risk layer').to_csv(os.path.join(output_path, "species_threshold_exceeded_at_paracousti_risk_layer.csv"), index=False)
+
             bin_layer(os.path.join(output_path, 'species_percent.tif'),
                     receptor_filename=os.path.join(output_path, "paracousti_risk_layer.tif"),
                     receptor_names=None,
                     limit_receptor_range=[0, np.inf],
-<<<<<<< HEAD
-                    latlon=crs == 4326).to_csv(os.path.join(output_path, "species_percent_at_paracousti_risk_layer.csv"), index=False)
-=======
                     latlon=crs == 4326,
-                    receptor_type='risk layer').to_csv(os.path.join(output_path, "species_percent_at_paracousti_risk_layer.csv"), index=False)        
->>>>>>> e2e4c925
+                    receptor_type='risk layer').to_csv(os.path.join(output_path, "species_percent_at_paracousti_risk_layer.csv"), index=False)
 
             bin_layer(os.path.join(output_path, 'species_density.tif'),
                     receptor_filename=os.path.join(output_path, "paracousti_risk_layer.tif"),
                     receptor_names=None,
                     limit_receptor_range=[0, np.inf],
-<<<<<<< HEAD
-                    latlon=crs == 4326).to_csv(os.path.join(output_path, "species_density_at_paracousti_risk_layer.csv"), index=False)
-
-=======
                     latlon=crs == 4326,
-                    receptor_type='risk layer').to_csv(os.path.join(output_path, "species_density_at_paracousti_risk_layer.csv"), index=False)    
-        
->>>>>>> e2e4c925
+                    receptor_type='risk layer').to_csv(os.path.join(output_path, "species_density_at_paracousti_risk_layer.csv"), index=False)
+
     OUTPUT = {}
     for val in output_rasters:
         OUTPUT[os.path.basename(os.path.normpath(val)).split('.')[0]] = val
