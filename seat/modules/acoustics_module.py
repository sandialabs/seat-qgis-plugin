"""
/***************************************************************************.

 acoustics_module.py
 Copyright 2023, Integral Consulting Inc. All rights reserved.


 PURPOSE: module for calcualting acoustic signal change from paracousti files

 PROJECT INFORMATION:
 Name: SEAT - Spatial and Environmental Assessment Toolkit
 Number: C1308

 AUTHORS
  Eben Pendelton
  Timothy Nelson (tnelson@integral-corp.com)
  Sam McWilliams (smcwilliams@integral-corp.com)


 NOTES (Data descriptions and any script specific notes)
        1. called by stressor_receptor_calc.py
"""

import os
from scipy.interpolate import griddata
from netCDF4 import Dataset
import pandas as pd
from osgeo import gdal, osr
import numpy as np
from ..utils.stressor_utils import (
    redefine_structured_grid,
    create_raster,
    numpy_array_to_raster,
    calculate_cell_area,
    resample_structured_grid,
    bin_layer,
    secondary_constraint_geotiff_to_numpy,
)


def create_species_array(species_filename, x, y, variable="percent", latlon=False):
    """
    Interpolates or creates an array of percent or density of species

    Parameters
    -----------
    species_filename : str
        File path to species files.
    x : array
        x-coordinate to interpolate onto.
    y : array
        y-coordinate to interpolate onto.
    variable : str, optional
        either 'density' or 'percent' column name for csv files. The default is 'percent'.
    latlon : Bool, optional
        Coordiante Reference System / EPSG code.

    Raises
    ------
    Invalide File Type
        "Invalid File Type. Must be of type .tif or .csv".

    Returns
    -------
    variable_array : array
        array with shape (x).

    """
    # if ((receptor_filename is not None) or (not receptor_filename == "")):
    if not ((species_filename is None) or (species_filename == "")):
        if species_filename.endswith(".tif"):
            data = gdal.Open(species_filename)
            img = data.GetRasterBand(1)
            receptor_array = img.ReadAsArray()
            receptor_array[receptor_array < 0] = 0
            (upper_left_x, x_size, x_rotation, upper_left_y, y_rotation, y_size) = (
                data.GetGeoTransform()
            )
            cols = data.RasterXSize
            rows = data.RasterYSize
            r_rows = np.arange(rows) * y_size + upper_left_y + (y_size / 2)
            r_cols = np.arange(cols) * x_size + upper_left_x + (x_size / 2)
<<<<<<< HEAD
            if latlon is True:
=======
            if latlon == True:
>>>>>>> eb80e595
                r_cols = np.where(r_cols < 0, r_cols + 360, r_cols)
            x_grid, y_grid = np.meshgrid(r_cols, r_rows)
            variable_array = griddata(
                (x_grid.flatten(), y_grid.flatten()),
                receptor_array.flatten(),
                (x, y),
                method="nearest",
                fill_value=0,
            )

        elif species_filename.endswith(".csv"):
            df = pd.read_csv(species_filename)
            columns_keep = ["latitude", "longitude", variable]
            df = df[columns_keep]
            variable_array = griddata(
                (df.longitude.to_numpy(), df.latitude.to_numpy()),
                df[variable].to_numpy(),
                (x, y),
                method="nearest",
                fill_value=0,
            )
        else:
            raise Exception("Invalid File Type. Must be of type .tif or .csv")
    else:
        variable_array = np.zeros(x.shape)
    return variable_array


<<<<<<< HEAD
def find_acoustic_metrics(paracousti_file):
    """Determine all acoustic metrics present in a netCDF (.nc) file.
    
    Parameters
    ----------
    paracousti_file : (str, filepath)
        acoustic netCDF file 
        
    Returns
    -------
    weights : list
        list of weightings in the paracousti_file 
    unweighted_vars : list
       list of unweighted variabless in the paracousti_file 
    weigthed_vars : list
       list of weighted variabless in the paracousti_file 
=======
def calculate_acoustic_stressors(
    fpath_dev,
    probabilities_file,
    receptor_filename,
    fpath_nodev=None,
    species_folder=None,  # secondary constraint
    latlon=True,
    Averaging=None,
):
>>>>>>> eb80e595
    """
    ignore_vars = ["octSPL", "XCOR", "YCOR", "ZCOR", "Hw", "Fc", "press_muPa"]
    with Dataset(paracousti_file) as DS:
        avars = list(DS.variables)
        avars = [i for i in avars if i not in set(ignore_vars)]
        weighted_varnames = [i for i in avars if i.endswith(r"_weighted")]
        unweighted_vars = [i for i in avars if i not in set(weighted_varnames)]
        weights = ["None"] + sorted(
            list(set([i.split("_")[0] for i in weighted_varnames]))
        )
        weigthed_vars = sorted(set([i[i.find("_") + 1 :] for i in weighted_varnames]))
    return weights, unweighted_vars, weigthed_vars

def sum_SEL(x):
    """
    function for summing an array of sound exposure levels (SEL) to get cumulative SEL.
    
    Parameters
    ----------
    x :
        list of SEL values (in dB)

    Returns
    -------
        returns total SEL (in dB)
    """
    x_dB = np.asarray(x)
    x_blanks = sum(x_dB)
    x_uPa2s = 10 ** (x_dB / 10)
    sum_uPa2s = sum(x_uPa2s)
    sum_dB = 10 * np.log10(sum_uPa2s)
    sum_dB == np.where(x_blanks==0, 0, sum_dB)
    return sum_dB

def calc_SEL_cum(SEL, duration_seconds):
    """    
    SEL from single second to cumulative
    derived from BOEM 2023 equation 7 for multiple strikes

    Parameters
    ----------
    SEL : array
        single second SEL
    duration_seconds : float
        duration in seconds

    Returns:
    ----------
    array 
        cumulative SEL
    """
    with np.errstate(divide='ignore'):
        cum_sel = SEL + 10 * np.log10(duration_seconds)
    cum_sel = np.where(SEL==0, 0, cum_sel)
    return cum_sel

def calc_probabilistic_metrics(
    paracousti_files,
    conditions_probability,
    threshold,
    Paracousti,
    Baseline,
    XCOR,
    YCOR,
    latlon,
    metric_calc = 'SPL',
    species_folder=None,
    grid_res_species=0
):
    """
    Calculates the probablistic acoutic metric (either SPL or SEL) for a given set of probabilities.
    
    Parameters
    ----------
    paracousti_files : (list | filepath | str)
        list of full filepaths of paracousti files
    conditions_probability : (dataframe)
        dataframe of probabilities for each paracousti_file
    threshold : float
        threshold value (dB)
    Paracousti : array [N, x, y]
        paracousti acoustic metric with axis=0 (N) corresponding to unique files
    Baseline : array [N, x, y]
        baseline acoustic metric with axis=0 (N) corresponding to unique files
    XCOR : array [x,y]
        x-coordinate
    YCOR : array [x,y]
        y-coordinate
    latlon : bool
        True if XCOR,YCOR are lonlat, False if UTM
    metric_calc: str ['SEL'|'SPL'], defaults to 'SPL'
        type of metric, either sound pressure level (SPL) or sound exposure level (SEL)
    species_folder: filepath, str, defaults to None
        filepath of species density/likelihood
    grid_res_species: float, defaults to 0
        grid resolution of species_folder files
        
    Raises
    ------
        FileNotFoundError: "The directory {species_folder} does not exist"

    Returns:
    ----------        
    device: array (x,y)
        probabilistic acoustic metric with devices present
    baseline: array (x,y)
        probabilistic acoustic metric without devices
    stressor: array (x,y)
        probabilistic difference between with and without devices 
    threshold_exceeded: array (x,y)
        % of time threshold exceeded based on probability
    percent_scaled: array (x,y)
        percent of species impacted based on probability
    density_scaled: array (x,y)
        density (number) of species impacted based on probability
    rx: array (x,y)
        x-coordinates of output
    ry: array (x,y)
        y-coordinates of output
    """
    probability = conditions_probability["% of yr"] / 100
    if metric_calc =='SEL':
        seconds_of_day = 24 * 60 * 60 * probability
    # SPL stressor calculations
    for ic, paracousti_file in enumerate(paracousti_files):
        # paracousti files might not have regular grid spacing.
        rx, ry, device_ss = redefine_structured_grid(XCOR, YCOR, Paracousti[ic, :])
        
        baseline_present = False if np.all(np.isnan(Baseline[ic, :])) else True

        if baseline_present:
            baseline_ss = resample_structured_grid(XCOR, YCOR, Baseline[ic, :], rx, ry)
        if ic == 0:
            device = np.zeros(rx.shape)
            baseline = np.zeros(rx.shape)
            stressor = np.zeros(rx.shape)
            threshold_exceeded = np.zeros(rx.shape)
            percent = np.zeros(rx.shape)
            density = np.zeros(rx.shape)
            
        if metric_calc.casefold() == 'SEL'.casefold():
            device_scaled = calc_SEL_cum(device_ss, seconds_of_day.loc[os.path.basename(paracousti_file)])
            device = sum_SEL([device.flatten(), device_scaled.flatten()]).reshape(rx.shape)
            if baseline_present:
                baseline_scaled = calc_SEL_cum(baseline_ss, seconds_of_day.loc[os.path.basename(paracousti_file)])
                baseline = sum_SEL([baseline.flatten(), baseline_scaled.flatten()]).reshape(rx.shape)
        else: #SPL
            device_scaled = probability.loc[os.path.basename(paracousti_file)] * device_ss
            device = device + device_scaled
            if baseline_present:
                baseline_scaled = probability.loc[os.path.basename(paracousti_file)] * baseline_ss
                baseline = baseline + baseline_scaled
        
        threshold_mask = device_scaled > threshold
        threshold_exceeded[threshold_mask] += probability.loc[os.path.basename(paracousti_file)] * 100

        if not ((species_folder is None) or (species_folder == "")):
            if not os.path.exists(species_folder):
                raise FileNotFoundError(
                    f"The directory {species_folder} does not exist."
                )
            species_percent_filename = conditions_probability.loc[
                os.path.basename(paracousti_file)
            ]["Species Percent Occurance File"]
            species_density_filename = conditions_probability.loc[
                os.path.basename(paracousti_file)
            ]["Species Density File"]
            parray = create_species_array(
                os.path.join(species_folder, species_percent_filename),
                rx,
                ry,
                variable="percent",
                latlon=True,
            )
            darray = create_species_array(
                os.path.join(species_folder, species_density_filename),
                rx,
                ry,
                variable="density",
                latlon=True,
            )
            _, _, square_area = calculate_cell_area(rx, ry, latlon is True)
            # square area of each grid cell
            square_area = np.nanmean(square_area)
            if grid_res_species != 0:
                # ratio of grid cell to species averaged, now prob/density per each grid cell
                ratio = square_area / grid_res_species
            else:
                ratio = 1
            parray_scaled = parray * ratio
            darray_scaled = darray * ratio
            percent[threshold_mask] += (
                probability.loc[os.path.basename(paracousti_file)] * parray_scaled[threshold_mask]
            )
            density[threshold_mask] += (
                probability.loc[os.path.basename(paracousti_file)] * darray_scaled[threshold_mask]
            )

    stressor = device - baseline if baseline_present else  device
    return device, baseline, stressor, threshold_exceeded, percent, density, rx, ry

def calc_nonprobabilistic_metrics(
    paracousti_files,
    conditions_probability,
    threshold,
    Paracousti,
    Baseline,
    XCOR,
    YCOR,
    latlon,
    metric_calc = 'SPL',
    species_folder=None,
    grid_res_species=0,
    sel_hours=24,
):
    """
    Calculates the nonprobablistic acoutic metric (either SPL or SEL) . For SEL, the calculation is over a fixed time interval for each case.
    
    Parameters
    ----------
    paracousti_files : (list | filepath | str)
        list of full filepaths of paracousti files
    conditions_probability : (dataframe)
        dataframe of probabilities for each paracousti_file
    threshold : float
        threshold value (dB)
    ACOUST_VAR : array [N, x, y]
        paracousti acoustic metric with axis=0 (N) corresponding to unique files
    Baseline : array [N, x, y]
        baseline acoustic metric with axis=0 (N) corresponding to unique files
    XCOR : array [x,y]
        x-coordinate
    YCOR : array [x,y]
        y-coordinate
    latlon : bool
        True if XCOR,YCOR are lonlat, False if UTM
    metric_calc: str ['SEL'|'SPL'], defaults to 'SPL'
        type of metric, either sound pressure level (SPL) or sound exposure level (SEL)
    species_folder: filepath, str, defaults to None
        filepath of species density/likelihood
    grid_res_species: float, defaults to 0
        grid resolution of species_folder files
    sel_hours : scalar float
        number of hour to calculate SEL exposure over (default is 24)
        
    Raises
    ------
        FileNotFoundError: "The directory {species_folder} does not exist"

    Returns:
    ----------        
    device: dict or arrays (x,y)
        key is paracousti_file without extension
        acoustic metric with devices present for each condition
    baseline: dict or arrays (x,y)
        key is paracousti_file without extension
        acoustic metric without devices for each condition
    stressor: dict or arrays (x,y)
        key is paracousti_file without extension
        difference between with and without devices  for each condition
    threshold_exceeded: dict or arrays (x,y)
        key is paracousti_file without extension
        % of time threshold exceeded for each condition
    percent_scaled: dict or arrays (x,y)
        key is paracousti_file without extension
        percent of species impacted for each condition
    density_scaled: dict or arrays (x,y)
        key is paracousti_file without extension
        density (number) of species impacted for each condition
    rx: array (x,y)
        x-coordinates of output
    ry: array (x,y)
        y-coordinates of output
    """

    device = {}
    baseline = {}
    stressor = {}
    threshold_exceeded = {}
    percent = {}
    density = {}

    if metric_calc =='SEL':
        duration_seconds = sel_hours * 60 * 60

    for ic, paracousti_file in enumerate(paracousti_files):
        pname = ".".join(os.path.basename(paracousti_file).split('.')[:-1])
        # paracousti files might not have regular grid spacing.
        rx, ry, device_ss = redefine_structured_grid(XCOR, YCOR, Paracousti[ic, :])
        
        baseline_present = False if np.all(np.isnan(Baseline[ic, :])) else True
        
        if baseline_present:
            baseline_ss = resample_structured_grid(XCOR, YCOR, Baseline[ic, :], rx, ry)
        else:
            baseline_ss = np.zeros(rx.shape)

        if metric_calc.casefold() == 'SEL'.casefold():
            device_scaled = calc_SEL_cum(device_ss, duration_seconds)
            baseline_scaled = calc_SEL_cum(baseline_ss, duration_seconds) if baseline_present else baseline_ss
        else: #SPL
            device_scaled = device_ss
            baseline_scaled = baseline_ss
        
        device[pname] = device_scaled
        baseline[pname] = baseline_scaled
        stressor[pname] = device_scaled - baseline_scaled if baseline_present else device_scaled
        threshold_mask = device_scaled > threshold
        threshold_exceeded[pname] = threshold_mask * 100

        if not ((species_folder is None) or (species_folder == "")):
            if not os.path.exists(species_folder):
                raise FileNotFoundError(
                    f"The directory {species_folder} does not exist."
                )
            species_percent_filename = conditions_probability.loc[
                os.path.basename(paracousti_file)
            ]["Species Percent Occurance File"]
            species_density_filename = conditions_probability.loc[
                os.path.basename(paracousti_file)
            ]["Species Density File"]
            parray = create_species_array(
                os.path.join(species_folder, species_percent_filename),
                rx,
                ry,
                variable="percent",
                latlon=True,
            )
            darray = create_species_array(
                os.path.join(species_folder, species_density_filename),
                rx,
                ry,
                variable="density",
                latlon=True,
            )
            _, _, square_area = calculate_cell_area(rx, ry, latlon is True)
            # square area of each grid cell
            square_area = np.nanmean(square_area)
            if grid_res_species != 0:
                # ratio of grid cell to species averaged, now prob/density per each grid cell
                ratio = square_area / grid_res_species
            else:
                ratio = 1
            parray_scaled = parray * ratio
            darray_scaled = darray * ratio
            percent[pname]  = np.where(threshold_mask, parray_scaled, 0)
            density[pname] = np.where(threshold_mask, darray_scaled, 0)
    return device, baseline, stressor, threshold_exceeded, percent, density, rx, ry

def calculate_acoustic_stressors(
    fpath_dev,
    probabilities_file,
    paracousti_threshold_value,
    paracousti_metric,
    paracousti_weighting,
    fpath_nodev=None,
    species_folder=None,
    species_grid_resolution=None,
    latlon=True,
    Averaging=None,
):

    """
    Calculates the stressor layers from model and parameter input. Returns filepath to created rasters for dispaly in QGIS.

    Parameters
    ----------
    fpath_dev : str
        Directory path to the with device model run netcdf files.
    probabilities_file : str
        File path to probabilities/bondary condition *.csv file.
    paracousti_threshold_value : float
        threshold value (dB)
    paracousti_metric : str ['SEL'|'SPL']
        type of metric, either sound pressure level (SPL) or sound exposure level (SEL)
    paracousti_weighting : str
        species weighting used for calculation, must match variable name in .nc files.
    fpath_nodev : str, optional
        Directory path to the baseline/no device model run netcdf files. The default is None.
    species_folder : str, optional
        Directory path to the species files in the probabilities_file. The default is None.
    species_grid_resolution : float, defaults to None
        grid resolution of species_folder files
    latlon : Bool, optional
        True is coordinates are lat/lon. The default is True.
    Averaging : str
        type of depth selection to use. Options are 
            Depth Maximum : Maxmimum value along depth for each x,y (Default)
            Depth Average : Average value along depth for each x,y
            Bottom Bin : Value from bottom bin for each x,y
            Top Bin : Value from top (surface) bin for each x,y
            

    Returns
    -------
    dict_of_probabilistic_arrays : list
        2D arrays of:
            paracousti_without_devices: baseline_without_device,
            paracousti_with_devices: paracousti_with_device,
            paracousti_stressor: stressor,
            species_threshold_exceeded: threshold_exceeded,
            species_percent": percent_scaled,
            species_density": density_scaled,
    rx : array
        X-Coordiantes.
    ry : array
        Y-Coordinates.
    dx : scalar
        x-spacing.
    dy : scalar
        y-spacing.

    """
    # Ensure required files exist
    if not os.path.exists(fpath_dev):
        raise FileNotFoundError(f"The directory {fpath_dev} does not exist.")
    if not os.path.exists(probabilities_file):
        raise FileNotFoundError(f"The file {probabilities_file} does not exist.")
<<<<<<< HEAD
=======
    if not os.path.exists(receptor_filename):
        raise FileNotFoundError(f"The file {receptor_filename} does not exist.")
>>>>>>> eb80e595

    paracousti_files = [
        os.path.join(fpath_dev, i) for i in os.listdir(fpath_dev) if i.endswith(".nc")
    ]
<<<<<<< HEAD
    conditions_probability = (
        pd.read_csv(probabilities_file).set_index("Paracousti File").fillna(0)
    )
    conditions_probability["% of yr"] = 100 * (
        conditions_probability["% of yr"] / conditions_probability["% of yr"].sum()
    )

    threshold = float(paracousti_threshold_value)
    if not (
        (species_grid_resolution is None)
        or (species_grid_resolution == "")
    ):
        grid_res_species = float(species_grid_resolution) * 1.0e6 # converted to m2
    else:
        grid_res_species = 0.0

    for ic, paracousti_file in enumerate(paracousti_files):
        with Dataset(paracousti_file) as ds:
            acoust_var = ds.variables[f"{paracousti_weighting}_{paracousti_metric}"][:].data
            cords = ds.variables[f"{paracousti_weighting}_{paracousti_metric}"].coordinates.split()
=======
    boundary_conditions = (
        pd.read_csv(probabilities_file).set_index("Paracousti File").fillna(0)
    )
    boundary_conditions["% of yr"] = 100 * (
        boundary_conditions["% of yr"] / boundary_conditions["% of yr"].sum()
    )

    receptor = pd.read_csv(receptor_filename, index_col=0, header=None).T
    Threshold = receptor["Threshold (dB re 1uPa)"].astype(float).to_numpy().item()
    if not (
        (receptor["species file averaged area (km2)"].values is None)
        or (receptor["species file averaged area (km2)"].values == "")
    ):
        grid_res_species = (
            receptor["species file averaged area (km2)"].astype(float).to_numpy().item()
            * 1.0e6
        )  # converted to m2
    else:
        grid_res_species = 0.0
    # Averaging = receptor['Depth Averaging'].values.item()
    variable = receptor["Paracousti Variable"].values.item()

    for ic, paracousti_file in enumerate(paracousti_files):
        with Dataset(paracousti_file) as ds:
            # ds = Dataset(paracousti_file)
            acoust_var = ds.variables[variable][:].data
            cords = ds.variables[variable].coordinates.split()
>>>>>>> eb80e595
            X = ds.variables[cords[0]][:].data
            Y = ds.variables[cords[1]][:].data
            if X.shape[0] != acoust_var.shape[0]:
                acoust_var = np.transpose(acoust_var, (1, 2, 0))
            if ic == 0:
                xunits = ds.variables[cords[0]].units
                if "degrees" in xunits:
                    latlon = True
                    XCOR = np.where(X < 0, X + 360, X)
                else:
                    XCOR = X
                YCOR = Y
<<<<<<< HEAD
                Paracousti = np.zeros(
=======
                ACOUST_VAR = np.zeros(
>>>>>>> eb80e595
                    (
                        len(paracousti_files),
                        np.shape(acoust_var)[0],
                        np.shape(acoust_var)[1],
                        np.shape(acoust_var)[2],
                    )
                )
<<<<<<< HEAD
            Paracousti[ic, :] = acoust_var
=======
            ACOUST_VAR[ic, :] = acoust_var
>>>>>>> eb80e595

    if not (
        (fpath_nodev is None) or (fpath_nodev == "")
    ):  # Assumes same grid as paracousti_files
        if not os.path.exists(fpath_nodev):
            raise FileNotFoundError(f"The directory {fpath_nodev} does not exist.")
        baseline_files = [
            os.path.join(fpath_nodev, i)
            for i in os.listdir(fpath_nodev)
            if i.endswith(".nc")
        ]
        for ic, baseline_file in enumerate(baseline_files):
            with Dataset(baseline_file) as ds:
<<<<<<< HEAD
                baseline = ds.variables[f"{paracousti_weighting}_{paracousti_metric}"][:].data
                cords = ds.variables[f"{paracousti_weighting}_{paracousti_metric}"].coordinates.split()
=======
                # ds = Dataset(baseline_file)
                baseline = ds.variables[variable][:].data
                cords = ds.variables[variable].coordinates.split()
>>>>>>> eb80e595
                if ds.variables[cords[0]][:].data.shape[0] != baseline.shape[0]:
                    baseline = np.transpose(baseline, (1, 2, 0))
                if ic == 0:
                    Baseline = np.zeros(
                        (
                            len(baseline_files),
                            np.shape(baseline)[0],
                            np.shape(baseline)[1],
                            np.shape(baseline)[2],
                        )
                    )
                Baseline[ic, :] = baseline
    else:
        Baseline = np.nan * np.zeros(Paracousti.shape)

    if Averaging == "Depth Maximum":
<<<<<<< HEAD
        Paracousti = np.nanmax(Paracousti, axis=3)
        Baseline = np.nanmax(Baseline, axis=3)
    elif Averaging == "Depth Average":
        Paracousti = np.nanmean(Paracousti, axis=3)
        Baseline = np.nanmean(Baseline, axis=3)
    elif Averaging == "Bottom Bin":
        Paracousti = Paracousti[:, :, -1]
        Baseline = Baseline[:, :, -1]
    elif Averaging == "Top Bin":
        Paracousti = Paracousti[:, :, 0]
=======
        ACOUST_VAR = np.nanmax(ACOUST_VAR, axis=3)
        Baseline = np.nanmax(Baseline, axis=3)
    elif Averaging == "Depth Average":
        ACOUST_VAR = np.nanmean(ACOUST_VAR, axis=3)
        Baseline = np.nanmean(Baseline, axis=3)
    elif Averaging == "Bottom Bin":
        ACOUST_VAR = ACOUST_VAR[:, :, -1]
        Baseline = Baseline[:, :, -1]
    elif Averaging == "Top Bin":
        ACOUST_VAR = ACOUST_VAR[:, :, 0]
>>>>>>> eb80e595
        Baseline = Baseline[:, :, 0]
    else:
        Paracousti = np.nanmax(Paracousti, axis=3)
        Baseline = np.nanmax(Baseline, axis=3)

<<<<<<< HEAD
    metric_calc = 'SPL' if 'spl'.casefold() in paracousti_metric.casefold() else 'SEL'
    
    paracousti_with_device, baseline_without_device, stressor, threshold_exceeded, percent_scaled, density_scaled, rx, ry = calc_probabilistic_metrics(
    paracousti_files,
    conditions_probability,
    threshold,
    Paracousti,
    Baseline,
    XCOR,
    YCOR,
    latlon,
    metric_calc = metric_calc,
    species_folder=species_folder,
    grid_res_species=grid_res_species
    )
=======
    for ic, file in enumerate(paracousti_files):
        # paracousti files might not have regular grid spacing.
        rx, ry, acoust_var = redefine_structured_grid(XCOR, YCOR, ACOUST_VAR[ic, :])
        baseline = resample_structured_grid(XCOR, YCOR, Baseline[ic, :], rx, ry)
>>>>>>> eb80e595

    device_single, baseline_single, stressor_single, threshold_exceeded_single, percent_scaled_single, density_scaled_single, _, _ = calc_nonprobabilistic_metrics(
        paracousti_files,
        conditions_probability,
        threshold,
        Paracousti,
        Baseline,
        XCOR,
        YCOR,
        latlon,
        metric_calc = metric_calc,
        species_folder=species_folder,
        grid_res_species=grid_res_species,
        sel_hours=24,
    )

<<<<<<< HEAD
    dict_of_probabilistic_arrays = {
        "paracousti_without_devices": baseline_without_device,
        "paracousti_with_devices": paracousti_with_device,
        "paracousti_stressor": stressor,
        "species_threshold_exceeded": threshold_exceeded,
        "species_percent": percent_scaled,
        "species_density": density_scaled,
    }

    dict_of_nonprobabilistic_arrays = {
        "paracousti_without_devices": baseline_single,
        "paracousti_with_devices": device_single,
        "paracousti_stressor": stressor_single,
        "species_threshold_exceeded": threshold_exceeded_single,
        "species_percent": percent_scaled_single,
        "species_density": density_scaled_single,
    }
    

    dx = np.nanmean(np.diff(rx[0, :]))
    dy = np.nanmean(np.diff(ry[:, 0]))
    return dict_of_probabilistic_arrays, dict_of_nonprobabilistic_arrays, rx, ry, dx, dy
=======
        probability = boundary_conditions.loc[os.path.basename(file)]["% of yr"] / 100

        PARACOUSTI = PARACOUSTI + probability * acoust_var
        stressor = stressor + probability * (acoust_var - baseline)
        threshold_mask = acoust_var > Threshold
        threshold_exceeded[threshold_mask] += probability * 100

        if not ((species_folder is None) or (species_folder == "")):
            if not os.path.exists(species_folder):
                raise FileNotFoundError(
                    f"The directory {species_folder} does not exist."
                )
            species_percent_filename = boundary_conditions.loc[
                os.path.basename(paracousti_file)
            ]["Species Percent Occurance File"]
            species_density_filename = boundary_conditions.loc[
                os.path.basename(paracousti_file)
            ]["Species Density File"]
            parray = create_species_array(
                os.path.join(species_folder, species_percent_filename),
                rx,
                ry,
                variable="percent",
                latlon=True,
            )
            darray = create_species_array(
                os.path.join(species_folder, species_density_filename),
                rx,
                ry,
                variable="density",
                latlon=True,
            )
            _, _, square_area = calculate_cell_area(rx, ry, latlon == True)
            # square area of each grid cell
            square_area = np.nanmean(square_area)
            if grid_res_species != 0:
                # ratio of grid cell to species averaged, now prob/density per each grid cell
                ratio = square_area / grid_res_species
            else:
                ratio = 1
            parray_scaled = parray * ratio
            darray_scaled = darray * ratio
            percent_scaled[threshold_mask] += (
                probability * parray_scaled[threshold_mask]
            )
            density_scaled[threshold_mask] += (
                probability * darray_scaled[threshold_mask]
            )

    dict_of_arrays = {
        "paracousti_without_devices": baseline,
        "paracousti_with_devices": PARACOUSTI,
        "paracousti_stressor": stressor,
        "species_threshold_exceeded": threshold_exceeded,
        "species_percent": percent_scaled,
        "species_density": density_scaled,
    }

    dx = np.nanmean(np.diff(rx[0, :]))
    dy = np.nanmean(np.diff(ry[:, 0]))
    return dict_of_arrays, rx, ry, dx, dy


def run_acoustics_stressor(
    dev_present_file,
    dev_notpresent_file,
    probabilities_file,
    crs,
    output_path,
    receptor_filename,
    species_folder=None,
    Averaging=None,
    secondary_constraint_filename=None,
):
    """
>>>>>>> eb80e595

def create_output_rasters_nonprobabilistic(use_nonprobabilistic_arrays, dict_of_nonprobabilistic_arrays, crs, dx, dy, rx, ry, output_path):
    """Creates rasters for the defined non-probabilistic acoustic metrics.

    use_nonprobabilistic_arrays : list
        numpy arrays to generate rasters from
    dict_of_nonprobabilistic_arrays : dict
        list of all numpy arrays
    crs : int
        Coordiante Reference System / EPSG code.
    dx : scalar
        x-spacing.
    dy : scalar
        y-spacing.
    rx : array
        X-Coordiantes.
    ry : array
        Y-Coordinates.
    output_path : str | filepath
        file path to save individual rasters as GeoTIFF files
    Returns
    -------        
    output_rasters : dict
        output raster filenames with key indicating the calculation type and subkey indicating the associated paracousti filename
    """
<<<<<<< HEAD
    output_rasters = {}
    cell_resolution = [dx, dy]
    if crs == 4326:
        rxx = np.where(rx > 180, rx - 360, rx)
        bounds = [rxx.min() - dx / 2, ry.max() - dy / 2]
    else:
        bounds = [rx.min() - dx / 2, ry.max() - dy / 2]    
        
    for var in use_nonprobabilistic_arrays:
        output_rasters[var] = []
        for key in dict_of_nonprobabilistic_arrays[var].keys():
            array_name = var + "_" + key + ".tif" #file name of raster using analysis type and probability filename
            numpy_array = np.flip(dict_of_nonprobabilistic_arrays[var][key], axis=0)
            rows, cols = numpy_array.shape
            output_rasters[var].append(os.path.join(output_path, array_name))
            output_raster = create_raster(
                os.path.join(output_path, array_name), cols, rows, nbands=1
            )
            numpy_array_to_raster(
                output_raster,
                numpy_array,
                bounds,
                cell_resolution,
                crs,
                os.path.join(output_path, array_name),
            )
            output_raster = None
    return output_rasters

def create_output_rasters_probabilistic(use_probabilistic_arrays, dict_of_probabilistic_arrays, crs, dx, dy, rx, ry, output_path):
    """Creates rasters for the defined probabilistic acoustic metrics.
=======

    os.makedirs(
        output_path, exist_ok=True
    )  # create output directory if it doesn't exist

    dict_of_arrays, rx, ry, dx, dy = calculate_acoustic_stressors(
        fpath_dev=dev_present_file,
        probabilities_file=probabilities_file,
        receptor_filename=receptor_filename,
        fpath_nodev=dev_notpresent_file,
        species_folder=species_folder,
        latlon=crs == 4326,
        Averaging=Averaging,
    )

    if not ((species_folder is None) or (species_folder == "")):
        use_numpy_arrays = [
            "paracousti_without_devices",
            "paracousti_with_devices",
            "paracousti_stressor",
            "species_threshold_exceeded",
            "species_percent",
            "species_density",
        ]
    else:
        use_numpy_arrays = [
            "paracousti_without_devices" "paracousti_with_devices",
            "paracousti_stressor",
            "species_threshold_exceeded",
        ]

    if not (
        (secondary_constraint_filename is None) or (secondary_constraint_filename == "")
    ):
        if not os.path.exists(secondary_constraint_filename):
            raise FileNotFoundError(
                f"The file {secondary_constraint_filename} does not exist."
            )
        rrx, rry, constraint = secondary_constraint_geotiff_to_numpy(
            secondary_constraint_filename
        )
        dict_of_arrays["paracousti_risk_layer"] = resample_structured_grid(
            rrx, rry, constraint, rx, ry, interpmethod="nearest"
        )
        use_numpy_arrays.append("paracousti_risk_layer")

    numpy_array_names = [i + ".tif" for i in use_numpy_arrays]
>>>>>>> eb80e595

    use_probabilistic_arrays : list
        numpy arrays to generate rasters from
    dict_of_probabilistic_arrays : dict
        list of all numpy arrays
    crs : int
        Coordiante Reference System / EPSG code.
    dx : scalar
        x-spacing.
    dy : scalar
        y-spacing.
    rx : array
        X-Coordiantes.
    ry : array
        Y-Coordinates.
    output_path : str | filepath
        file path to save individual rasters as GeoTIFF files
    Returns
    -------        
    output_rasters : dict
        output raster filenames with key indicating the calculation type
    """
    numpy_array_names = [i + ".tif" for i in use_probabilistic_arrays]
    output_rasters = []
<<<<<<< HEAD
    cell_resolution = [dx, dy]
    if crs == 4326:
        rxx = np.where(rx > 180, rx - 360, rx)
        bounds = [rxx.min() - dx / 2, ry.max() - dy / 2]
    else:
        bounds = [rx.min() - dx / 2, ry.max() - dy / 2]    
        
    for array_name, use_numpy_array in zip(numpy_array_names, use_probabilistic_arrays):
        numpy_array = np.flip(dict_of_probabilistic_arrays[use_numpy_array], axis=0)
=======
    for array_name, use_numpy_array in zip(numpy_array_names, use_numpy_arrays):
        numpy_array = np.flip(dict_of_arrays[use_numpy_array], axis=0)
        cell_resolution = [dx, dy]
        # output_rasters = []
        # for array_name, use_numpy_array in zip(numpy_array_names, use_numpy_arrays):
        # numpy_array = np.flip(numpy_array, axis=0)
        # cell_resolution = [dx, dy]
        if crs == 4326:
            rxx = np.where(rx > 180, rx - 360, rx)
            bounds = [rxx.min() - dx / 2, ry.max() - dy / 2]
        else:
            bounds = [rx.min() - dx / 2, ry.max() - dy / 2]
>>>>>>> eb80e595
        rows, cols = numpy_array.shape
        # create an ouput raster given the stressor file path
        output_rasters.append(os.path.join(output_path, array_name))
        output_raster = create_raster(
            os.path.join(output_path, array_name), cols, rows, nbands=1
        )

        # post processing of numpy array to output raster
        numpy_array_to_raster(
            output_raster,
            numpy_array,
            bounds,
            cell_resolution,
            crs,
            os.path.join(output_path, array_name),
        )
        output_raster = None
    return output_rasters

def create_probabilistic_binned_csv(output_path, crs, secondary_constraint_filename=None, species_folder=None):
    """Calculates the binned statistics for the probabilistic calculations

<<<<<<< HEAD
    output_path : str | filepath
        file path to save individual csv files, also the location of the geotiff files
    crs : int
        Coordiante Reference System / EPSG code.
    secondary_constraint_filename: str | filename, defaults to None
        file name of the risk layer used.
    species_folder : str | filepath, defaults to None
        directory of species density and likelihood files.
    """
    #TODO : make secondary constraint and species folder bool

    vars = ["paracousti_without_devices", "paracousti_with_devices", "paracousti_stressor", "species_threshold_exceeded"]
    for var in vars:
        bin_layer(
            os.path.join(output_path, var + ".tif"), latlon=crs == 4326
            ).to_csv(os.path.join(output_path, var + ".csv"), index=False)

    if not (
        (secondary_constraint_filename is None) or (secondary_constraint_filename == "")
    ):
        bin_layer(
            os.path.join(output_path, "paracousti_stressor.tif"),
            receptor_filename=os.path.join(output_path, "paracousti_risk_layer.tif"),
            receptor_names=None,
            limit_receptor_range=[0, np.inf],
            latlon=crs == 4326,
        ).to_csv(
            os.path.join(
                output_path, "paracousti_stressor_at_paracousti_risk_layer.csv"
            ),
            index=False,
        )

    if not ((species_folder is None) or (species_folder == "")):
        vars = ["species_percent", "species_density"]
        for var in vars:
            bin_layer(
                os.path.join(output_path, var + ".tif"), latlon=crs == 4326
                ).to_csv(os.path.join(output_path, var + ".csv"), index=False)
=======
    bin_layer(
        os.path.join(output_path, "paracousti_without_devices.tif"), latlon=crs == 4326
    ).to_csv(os.path.join(output_path, "paracousti_without_devices.csv"), index=False)

    bin_layer(
        os.path.join(output_path, "paracousti_with_devices.tif"), latlon=crs == 4326
    ).to_csv(os.path.join(output_path, "paracousti_with_devices.csv"), index=False)

    # Stressor Area
    bin_layer(
        os.path.join(output_path, "paracousti_stressor.tif"), latlon=crs == 4326
    ).to_csv(os.path.join(output_path, "paracousti_stressor.csv"), index=False)

    # threshold exeeded Area
    bin_layer(
        os.path.join(output_path, "species_threshold_exceeded.tif"), latlon=crs == 4326
    ).to_csv(os.path.join(output_path, "species_threshold_exceeded.csv"), index=False)

    if not (
        (secondary_constraint_filename is None) or (secondary_constraint_filename == "")
    ):
        bin_layer(
            os.path.join(output_path, "paracousti_stressor.tif"),
            receptor_filename=os.path.join(output_path, "paracousti_risk_layer.tif"),
            receptor_names=None,
            limit_receptor_range=[0, np.inf],
            latlon=crs == 4326,
            receptor_type="risk layer",
        ).to_csv(
            os.path.join(
                output_path, "paracousti_stressor_at_paracousti_risk_layer.csv"
            ),
            index=False,
        )

    if not ((species_folder is None) or (species_folder == "")):
        bin_layer(
            os.path.join(output_path, "species_percent.tif"), latlon=crs == 4326
        ).to_csv(os.path.join(output_path, "species_percent.csv"), index=False)

        bin_layer(
            os.path.join(output_path, "species_density.tif"), latlon=crs == 4326
        ).to_csv(os.path.join(output_path, "species_density.csv"), index=False)
>>>>>>> eb80e595

        if not (
            (secondary_constraint_filename is None)
            or (secondary_constraint_filename == "")
        ):
<<<<<<< HEAD

            vars = ["species_threshold_exceeded", "species_percent", "species_density"]
            for var in vars:
                bin_layer(
                    os.path.join(output_path, var + ".tif"),
                    receptor_filename=os.path.join(output_path, "paracousti_risk_layer.tif"),
                    receptor_names=None,
                    limit_receptor_range=[0, np.inf],
                    latlon=crs == 4326,
                ).to_csv(
                    os.path.join(
                        output_path, var + "_at_paracousti_risk_layer.csv"
                    ),
                    index=False,
                )

def create_nonprobabilistic_binned_csv(output_path, output_rasters, crs, secondary_constraint_filename=None, species_folder=None):
    """Calculates the binned statistics for the non-probabilistic calculations

    output_path : str | filepath
        file path to save individual csv files, also the location of the geotiff files
    output_rasters: str | filename
        filenames of the non-probablistic GeoTIFs
    crs : int
        Coordiante Reference System / EPSG code.
    secondary_constraint_filename: str | filename, defaults to None
        file name of the risk layer used.
    species_folder : str | filepath, defaults to None
        directory of species density and likelihood files.
    """
    #TODO : make secondary constraint and species folder bool
    vars = ["paracousti_without_devices", "paracousti_with_devices", "paracousti_stressor", "species_threshold_exceeded"]
    for var in vars:
        for file in output_rasters[var]:
            bin_layer(
                os.path.join(output_path, file), latlon=crs == 4326
                ).to_csv(os.path.join(output_path, file.split('.tif')[0] + ".csv"), index=False)
            
    if not ((species_folder is None) or (species_folder == "")):
        vars = ["species_percent", "species_density", "paracousti_stressor", "species_threshold_exceeded"]
        for var in vars:
            for file in output_rasters[var]:
                bin_layer(
                    os.path.join(output_path, file), latlon=crs == 4326
                    ).to_csv(os.path.join(output_path,file.split('.tif')[0] + ".csv"), index=False)

    if not (
        (secondary_constraint_filename is None) or (secondary_constraint_filename == "")
    ):
        vars = ["paracousti_stressor", "species_threshold_exceeded", "species_percent", "species_density"]
        for var in vars:
            for file in output_rasters[var]:
                bin_layer(
                    os.path.join(output_path, file),
                    receptor_filename=os.path.join(output_path, "paracousti_risk_layer.tif"),
                    receptor_names=None,
                    limit_receptor_range=[0, np.inf],
                    latlon=crs == 4326,
                ).to_csv(
                    os.path.join(
                        output_path, file.split('.tif')[0] + "_at_paracousti_risk_layer.csv"
                    ),
                    index=False,
                )

def run_acoustics_stressor(
    dev_present_file,
    dev_notpresent_file,
    probabilities_file,
    crs,
    output_path,
    paracousti_threshold_value,
    paracousti_weighting,
    paracousti_metric,
    species_folder=None,
    paracousti_species_grid_resolution=None,
    Averaging=None,
    secondary_constraint_filename=None,
):
    """_summary_

    Parameters
    ----------
    dev_present_file : str
        Directory path to the baseline/no device model run netcdf files.
    dev_notpresent_file : str
        Directory path to the baseline/no device model run netcdf files.
    probabilities_file : str
        File path to probabilities/bondary condition *.csv file..
    crs : int
        Coordiante Reference System / EPSG code.
    output_path : str
        File directory to save output.
    paracousti_threshold_value : float
        threshold value (dB)
    paracousti_weighting : str
        species weighting used for calculation, must match variable name in .nc files.
    paracousti_metric : str ['SEL'|'SPL']
        type of metric, either sound pressure level (SPL) or sound exposure level (SEL)
    species_folder : str, optional
        Directory path to the species files in the probabilities_file. The default is None.
    paracousti_species_grid_resolution : float, defaults to None
        grid resolution of species_folder files
    Averaging : str
        type of depth selection to use. Options are 
            Depth Maximum : Maxmimum value along depth for each x,y (Default)
            Depth Average : Average value along depth for each x,y
            Bottom Bin : Value from bottom bin for each x,y
            Top Bin : Value from top (surface) bin for each x,y
    secondary_constraint_filename: str | filename, defaults to None
        file name of the risk layer used.

    
    Raises 
    ------
    FileNotFoundError: secondary_constraint_filename entered does not exist

    Returns
    -------
    OUTPUT_probabilistic : dict
        rasters filenames for the probabilistic calculations
        keys are names of probabilistic output rasters without 
        extension and values are the filename:
        keys include :
            paracousti_without_devices
            paracousti_with_devices
            paracousti_stressor
        if species_folder present:
            species_threshold_exceeded
            species_percent
            species_density
        if secondary_constraint_filename
            risk_layer
            
    OUTOUT_nonprobabilistic : dict
        raster filenames for the non-probabilistic calculations
        keys are names of probabilistic output rasters without 
        extension and values are the filename. Subkeys are the assocatged
        paracousti files without extension.
        keys include :
            paracousti_without_devices
            paracousti_with_devices
            paracousti_stressor
        if species_folder present:
            species_threshold_exceeded
            species_percent
            species_density
"""

    os.makedirs(
        output_path, exist_ok=True
    )  # create output directory if it doesn't exist

    dict_of_probabilistic_arrays, dict_of_nonprobabilistic_arrays, rx, ry, dx, dy = calculate_acoustic_stressors(
        fpath_dev=dev_present_file,
        probabilities_file=probabilities_file,
        paracousti_threshold_value=paracousti_threshold_value,
        paracousti_metric=paracousti_metric,
        paracousti_weighting=paracousti_weighting,
        fpath_nodev=dev_notpresent_file,
        species_folder=species_folder,
        species_grid_resolution=paracousti_species_grid_resolution,
        latlon= crs==4326,
        Averaging=Averaging,
    )

    if not ((species_folder is None) or (species_folder == "")):
        use_probabilistic_arrays = [
            "paracousti_without_devices",
            "paracousti_with_devices",
            "paracousti_stressor",
            "species_threshold_exceeded",
            "species_percent",
            "species_density",
        ]
        use_nonprobabilistic_arrays = [
            "paracousti_without_devices",
            "paracousti_with_devices",
            "paracousti_stressor",
            "species_threshold_exceeded",
            "species_percent",
            "species_density",
        ]
    else:
        use_probabilistic_arrays = [
            "paracousti_without_devices",
            "paracousti_with_devices",
            "paracousti_stressor",
            "species_threshold_exceeded",
        ]
        use_nonprobabilistic_arrays = [
            "paracousti_without_devices",
            "paracousti_with_devices",
            "paracousti_stressor",
            "species_threshold_exceeded",
        ]
    if not (
        (secondary_constraint_filename is None) or (secondary_constraint_filename == "")
    ):
        if not os.path.exists(secondary_constraint_filename):
            raise FileNotFoundError(
                f"The file {secondary_constraint_filename} does not exist."
            )
        rrx, rry, constraint = secondary_constraint_geotiff_to_numpy(
            secondary_constraint_filename
        )
        dict_of_probabilistic_arrays["paracousti_risk_layer"] = resample_structured_grid(
            rrx, rry, constraint, rx, ry, interpmethod="nearest"
        )
        use_probabilistic_arrays.append("paracousti_risk_layer")

    output_rasters_probabilistic = create_output_rasters_probabilistic(use_probabilistic_arrays, dict_of_probabilistic_arrays, crs, dx, dy, rx, ry, output_path)
    create_probabilistic_binned_csv(output_path, crs, secondary_constraint_filename=secondary_constraint_filename, species_folder=species_folder)
    
    output_rasters_nonprobabilistic = create_output_rasters_nonprobabilistic(use_nonprobabilistic_arrays, dict_of_nonprobabilistic_arrays, crs, dx, dy, rx, ry, output_path)
    create_nonprobabilistic_binned_csv(output_path, output_rasters_nonprobabilistic, crs, secondary_constraint_filename=secondary_constraint_filename, species_folder=species_folder)


    OUTPUT_probabilistic = {}
    for val in output_rasters_probabilistic:
        OUTPUT_probabilistic[os.path.basename(os.path.normpath(val)).split(".")[0]] = val

    OUTOUT_nonprobabilistic = {}
    for var_fname in output_rasters_nonprobabilistic.keys():
        var = os.path.basename(os.path.normpath(var_fname)).split(".")[0]
        OUTOUT_nonprobabilistic[var] = {}
        for val in output_rasters_nonprobabilistic[var]:
            OUTOUT_nonprobabilistic[var][val] = val
    return OUTPUT_probabilistic, OUTOUT_nonprobabilistic
=======
            bin_layer(
                os.path.join(output_path, "species_threshold_exceeded.tif"),
                receptor_filename=os.path.join(
                    output_path, "paracousti_risk_layer.tif"
                ),
                receptor_names=None,
                limit_receptor_range=[0, np.inf],
                latlon=crs == 4326,
                receptor_type="risk layer",
            ).to_csv(
                os.path.join(
                    output_path,
                    "species_threshold_exceeded_at_paracousti_risk_layer.csv",
                ),
                index=False,
            )

            bin_layer(
                os.path.join(output_path, "species_percent.tif"),
                receptor_filename=os.path.join(
                    output_path, "paracousti_risk_layer.tif"
                ),
                receptor_names=None,
                limit_receptor_range=[0, np.inf],
                latlon=crs == 4326,
                receptor_type="risk layer",
            ).to_csv(
                os.path.join(
                    output_path, "species_percent_at_paracousti_risk_layer.csv"
                ),
                index=False,
            )

            bin_layer(
                os.path.join(output_path, "species_density.tif"),
                receptor_filename=os.path.join(
                    output_path, "paracousti_risk_layer.tif"
                ),
                receptor_names=None,
                limit_receptor_range=[0, np.inf],
                latlon=crs == 4326,
                receptor_type="risk layer",
            ).to_csv(
                os.path.join(
                    output_path, "species_density_at_paracousti_risk_layer.csv"
                ),
                index=False,
            )

    OUTPUT = {}
    for val in output_rasters:
        OUTPUT[os.path.basename(os.path.normpath(val)).split(".")[0]] = val
    return OUTPUT
>>>>>>> eb80e595
<|MERGE_RESOLUTION|>--- conflicted
+++ resolved
@@ -80,11 +80,7 @@
             rows = data.RasterYSize
             r_rows = np.arange(rows) * y_size + upper_left_y + (y_size / 2)
             r_cols = np.arange(cols) * x_size + upper_left_x + (x_size / 2)
-<<<<<<< HEAD
             if latlon is True:
-=======
-            if latlon == True:
->>>>>>> eb80e595
                 r_cols = np.where(r_cols < 0, r_cols + 360, r_cols)
             x_grid, y_grid = np.meshgrid(r_cols, r_rows)
             variable_array = griddata(
@@ -113,7 +109,6 @@
     return variable_array
 
 
-<<<<<<< HEAD
 def find_acoustic_metrics(paracousti_file):
     """Determine all acoustic metrics present in a netCDF (.nc) file.
     
@@ -130,17 +125,6 @@
        list of unweighted variabless in the paracousti_file 
     weigthed_vars : list
        list of weighted variabless in the paracousti_file 
-=======
-def calculate_acoustic_stressors(
-    fpath_dev,
-    probabilities_file,
-    receptor_filename,
-    fpath_nodev=None,
-    species_folder=None,  # secondary constraint
-    latlon=True,
-    Averaging=None,
-):
->>>>>>> eb80e595
     """
     ignore_vars = ["octSPL", "XCOR", "YCOR", "ZCOR", "Hw", "Fc", "press_muPa"]
     with Dataset(paracousti_file) as DS:
@@ -559,16 +543,10 @@
         raise FileNotFoundError(f"The directory {fpath_dev} does not exist.")
     if not os.path.exists(probabilities_file):
         raise FileNotFoundError(f"The file {probabilities_file} does not exist.")
-<<<<<<< HEAD
-=======
-    if not os.path.exists(receptor_filename):
-        raise FileNotFoundError(f"The file {receptor_filename} does not exist.")
->>>>>>> eb80e595
 
     paracousti_files = [
         os.path.join(fpath_dev, i) for i in os.listdir(fpath_dev) if i.endswith(".nc")
     ]
-<<<<<<< HEAD
     conditions_probability = (
         pd.read_csv(probabilities_file).set_index("Paracousti File").fillna(0)
     )
@@ -589,35 +567,6 @@
         with Dataset(paracousti_file) as ds:
             acoust_var = ds.variables[f"{paracousti_weighting}_{paracousti_metric}"][:].data
             cords = ds.variables[f"{paracousti_weighting}_{paracousti_metric}"].coordinates.split()
-=======
-    boundary_conditions = (
-        pd.read_csv(probabilities_file).set_index("Paracousti File").fillna(0)
-    )
-    boundary_conditions["% of yr"] = 100 * (
-        boundary_conditions["% of yr"] / boundary_conditions["% of yr"].sum()
-    )
-
-    receptor = pd.read_csv(receptor_filename, index_col=0, header=None).T
-    Threshold = receptor["Threshold (dB re 1uPa)"].astype(float).to_numpy().item()
-    if not (
-        (receptor["species file averaged area (km2)"].values is None)
-        or (receptor["species file averaged area (km2)"].values == "")
-    ):
-        grid_res_species = (
-            receptor["species file averaged area (km2)"].astype(float).to_numpy().item()
-            * 1.0e6
-        )  # converted to m2
-    else:
-        grid_res_species = 0.0
-    # Averaging = receptor['Depth Averaging'].values.item()
-    variable = receptor["Paracousti Variable"].values.item()
-
-    for ic, paracousti_file in enumerate(paracousti_files):
-        with Dataset(paracousti_file) as ds:
-            # ds = Dataset(paracousti_file)
-            acoust_var = ds.variables[variable][:].data
-            cords = ds.variables[variable].coordinates.split()
->>>>>>> eb80e595
             X = ds.variables[cords[0]][:].data
             Y = ds.variables[cords[1]][:].data
             if X.shape[0] != acoust_var.shape[0]:
@@ -630,11 +579,7 @@
                 else:
                     XCOR = X
                 YCOR = Y
-<<<<<<< HEAD
                 Paracousti = np.zeros(
-=======
-                ACOUST_VAR = np.zeros(
->>>>>>> eb80e595
                     (
                         len(paracousti_files),
                         np.shape(acoust_var)[0],
@@ -642,11 +587,7 @@
                         np.shape(acoust_var)[2],
                     )
                 )
-<<<<<<< HEAD
             Paracousti[ic, :] = acoust_var
-=======
-            ACOUST_VAR[ic, :] = acoust_var
->>>>>>> eb80e595
 
     if not (
         (fpath_nodev is None) or (fpath_nodev == "")
@@ -660,14 +601,8 @@
         ]
         for ic, baseline_file in enumerate(baseline_files):
             with Dataset(baseline_file) as ds:
-<<<<<<< HEAD
                 baseline = ds.variables[f"{paracousti_weighting}_{paracousti_metric}"][:].data
                 cords = ds.variables[f"{paracousti_weighting}_{paracousti_metric}"].coordinates.split()
-=======
-                # ds = Dataset(baseline_file)
-                baseline = ds.variables[variable][:].data
-                cords = ds.variables[variable].coordinates.split()
->>>>>>> eb80e595
                 if ds.variables[cords[0]][:].data.shape[0] != baseline.shape[0]:
                     baseline = np.transpose(baseline, (1, 2, 0))
                 if ic == 0:
@@ -684,7 +619,6 @@
         Baseline = np.nan * np.zeros(Paracousti.shape)
 
     if Averaging == "Depth Maximum":
-<<<<<<< HEAD
         Paracousti = np.nanmax(Paracousti, axis=3)
         Baseline = np.nanmax(Baseline, axis=3)
     elif Averaging == "Depth Average":
@@ -695,24 +629,11 @@
         Baseline = Baseline[:, :, -1]
     elif Averaging == "Top Bin":
         Paracousti = Paracousti[:, :, 0]
-=======
-        ACOUST_VAR = np.nanmax(ACOUST_VAR, axis=3)
-        Baseline = np.nanmax(Baseline, axis=3)
-    elif Averaging == "Depth Average":
-        ACOUST_VAR = np.nanmean(ACOUST_VAR, axis=3)
-        Baseline = np.nanmean(Baseline, axis=3)
-    elif Averaging == "Bottom Bin":
-        ACOUST_VAR = ACOUST_VAR[:, :, -1]
-        Baseline = Baseline[:, :, -1]
-    elif Averaging == "Top Bin":
-        ACOUST_VAR = ACOUST_VAR[:, :, 0]
->>>>>>> eb80e595
         Baseline = Baseline[:, :, 0]
     else:
         Paracousti = np.nanmax(Paracousti, axis=3)
         Baseline = np.nanmax(Baseline, axis=3)
 
-<<<<<<< HEAD
     metric_calc = 'SPL' if 'spl'.casefold() in paracousti_metric.casefold() else 'SEL'
     
     paracousti_with_device, baseline_without_device, stressor, threshold_exceeded, percent_scaled, density_scaled, rx, ry = calc_probabilistic_metrics(
@@ -728,12 +649,6 @@
     species_folder=species_folder,
     grid_res_species=grid_res_species
     )
-=======
-    for ic, file in enumerate(paracousti_files):
-        # paracousti files might not have regular grid spacing.
-        rx, ry, acoust_var = redefine_structured_grid(XCOR, YCOR, ACOUST_VAR[ic, :])
-        baseline = resample_structured_grid(XCOR, YCOR, Baseline[ic, :], rx, ry)
->>>>>>> eb80e595
 
     device_single, baseline_single, stressor_single, threshold_exceeded_single, percent_scaled_single, density_scaled_single, _, _ = calc_nonprobabilistic_metrics(
         paracousti_files,
@@ -750,7 +665,6 @@
         sel_hours=24,
     )
 
-<<<<<<< HEAD
     dict_of_probabilistic_arrays = {
         "paracousti_without_devices": baseline_without_device,
         "paracousti_with_devices": paracousti_with_device,
@@ -773,83 +687,6 @@
     dx = np.nanmean(np.diff(rx[0, :]))
     dy = np.nanmean(np.diff(ry[:, 0]))
     return dict_of_probabilistic_arrays, dict_of_nonprobabilistic_arrays, rx, ry, dx, dy
-=======
-        probability = boundary_conditions.loc[os.path.basename(file)]["% of yr"] / 100
-
-        PARACOUSTI = PARACOUSTI + probability * acoust_var
-        stressor = stressor + probability * (acoust_var - baseline)
-        threshold_mask = acoust_var > Threshold
-        threshold_exceeded[threshold_mask] += probability * 100
-
-        if not ((species_folder is None) or (species_folder == "")):
-            if not os.path.exists(species_folder):
-                raise FileNotFoundError(
-                    f"The directory {species_folder} does not exist."
-                )
-            species_percent_filename = boundary_conditions.loc[
-                os.path.basename(paracousti_file)
-            ]["Species Percent Occurance File"]
-            species_density_filename = boundary_conditions.loc[
-                os.path.basename(paracousti_file)
-            ]["Species Density File"]
-            parray = create_species_array(
-                os.path.join(species_folder, species_percent_filename),
-                rx,
-                ry,
-                variable="percent",
-                latlon=True,
-            )
-            darray = create_species_array(
-                os.path.join(species_folder, species_density_filename),
-                rx,
-                ry,
-                variable="density",
-                latlon=True,
-            )
-            _, _, square_area = calculate_cell_area(rx, ry, latlon == True)
-            # square area of each grid cell
-            square_area = np.nanmean(square_area)
-            if grid_res_species != 0:
-                # ratio of grid cell to species averaged, now prob/density per each grid cell
-                ratio = square_area / grid_res_species
-            else:
-                ratio = 1
-            parray_scaled = parray * ratio
-            darray_scaled = darray * ratio
-            percent_scaled[threshold_mask] += (
-                probability * parray_scaled[threshold_mask]
-            )
-            density_scaled[threshold_mask] += (
-                probability * darray_scaled[threshold_mask]
-            )
-
-    dict_of_arrays = {
-        "paracousti_without_devices": baseline,
-        "paracousti_with_devices": PARACOUSTI,
-        "paracousti_stressor": stressor,
-        "species_threshold_exceeded": threshold_exceeded,
-        "species_percent": percent_scaled,
-        "species_density": density_scaled,
-    }
-
-    dx = np.nanmean(np.diff(rx[0, :]))
-    dy = np.nanmean(np.diff(ry[:, 0]))
-    return dict_of_arrays, rx, ry, dx, dy
-
-
-def run_acoustics_stressor(
-    dev_present_file,
-    dev_notpresent_file,
-    probabilities_file,
-    crs,
-    output_path,
-    receptor_filename,
-    species_folder=None,
-    Averaging=None,
-    secondary_constraint_filename=None,
-):
-    """
->>>>>>> eb80e595
 
 def create_output_rasters_nonprobabilistic(use_nonprobabilistic_arrays, dict_of_nonprobabilistic_arrays, crs, dx, dy, rx, ry, output_path):
     """Creates rasters for the defined non-probabilistic acoustic metrics.
@@ -875,7 +712,6 @@
     output_rasters : dict
         output raster filenames with key indicating the calculation type and subkey indicating the associated paracousti filename
     """
-<<<<<<< HEAD
     output_rasters = {}
     cell_resolution = [dx, dy]
     if crs == 4326:
@@ -907,55 +743,6 @@
 
 def create_output_rasters_probabilistic(use_probabilistic_arrays, dict_of_probabilistic_arrays, crs, dx, dy, rx, ry, output_path):
     """Creates rasters for the defined probabilistic acoustic metrics.
-=======
-
-    os.makedirs(
-        output_path, exist_ok=True
-    )  # create output directory if it doesn't exist
-
-    dict_of_arrays, rx, ry, dx, dy = calculate_acoustic_stressors(
-        fpath_dev=dev_present_file,
-        probabilities_file=probabilities_file,
-        receptor_filename=receptor_filename,
-        fpath_nodev=dev_notpresent_file,
-        species_folder=species_folder,
-        latlon=crs == 4326,
-        Averaging=Averaging,
-    )
-
-    if not ((species_folder is None) or (species_folder == "")):
-        use_numpy_arrays = [
-            "paracousti_without_devices",
-            "paracousti_with_devices",
-            "paracousti_stressor",
-            "species_threshold_exceeded",
-            "species_percent",
-            "species_density",
-        ]
-    else:
-        use_numpy_arrays = [
-            "paracousti_without_devices" "paracousti_with_devices",
-            "paracousti_stressor",
-            "species_threshold_exceeded",
-        ]
-
-    if not (
-        (secondary_constraint_filename is None) or (secondary_constraint_filename == "")
-    ):
-        if not os.path.exists(secondary_constraint_filename):
-            raise FileNotFoundError(
-                f"The file {secondary_constraint_filename} does not exist."
-            )
-        rrx, rry, constraint = secondary_constraint_geotiff_to_numpy(
-            secondary_constraint_filename
-        )
-        dict_of_arrays["paracousti_risk_layer"] = resample_structured_grid(
-            rrx, rry, constraint, rx, ry, interpmethod="nearest"
-        )
-        use_numpy_arrays.append("paracousti_risk_layer")
-
-    numpy_array_names = [i + ".tif" for i in use_numpy_arrays]
->>>>>>> eb80e595
 
     use_probabilistic_arrays : list
         numpy arrays to generate rasters from
@@ -980,7 +767,6 @@
     """
     numpy_array_names = [i + ".tif" for i in use_probabilistic_arrays]
     output_rasters = []
-<<<<<<< HEAD
     cell_resolution = [dx, dy]
     if crs == 4326:
         rxx = np.where(rx > 180, rx - 360, rx)
@@ -990,20 +776,6 @@
         
     for array_name, use_numpy_array in zip(numpy_array_names, use_probabilistic_arrays):
         numpy_array = np.flip(dict_of_probabilistic_arrays[use_numpy_array], axis=0)
-=======
-    for array_name, use_numpy_array in zip(numpy_array_names, use_numpy_arrays):
-        numpy_array = np.flip(dict_of_arrays[use_numpy_array], axis=0)
-        cell_resolution = [dx, dy]
-        # output_rasters = []
-        # for array_name, use_numpy_array in zip(numpy_array_names, use_numpy_arrays):
-        # numpy_array = np.flip(numpy_array, axis=0)
-        # cell_resolution = [dx, dy]
-        if crs == 4326:
-            rxx = np.where(rx > 180, rx - 360, rx)
-            bounds = [rxx.min() - dx / 2, ry.max() - dy / 2]
-        else:
-            bounds = [rx.min() - dx / 2, ry.max() - dy / 2]
->>>>>>> eb80e595
         rows, cols = numpy_array.shape
         # create an ouput raster given the stressor file path
         output_rasters.append(os.path.join(output_path, array_name))
@@ -1026,7 +798,6 @@
 def create_probabilistic_binned_csv(output_path, crs, secondary_constraint_filename=None, species_folder=None):
     """Calculates the binned statistics for the probabilistic calculations
 
-<<<<<<< HEAD
     output_path : str | filepath
         file path to save individual csv files, also the location of the geotiff files
     crs : int
@@ -1066,57 +837,11 @@
             bin_layer(
                 os.path.join(output_path, var + ".tif"), latlon=crs == 4326
                 ).to_csv(os.path.join(output_path, var + ".csv"), index=False)
-=======
-    bin_layer(
-        os.path.join(output_path, "paracousti_without_devices.tif"), latlon=crs == 4326
-    ).to_csv(os.path.join(output_path, "paracousti_without_devices.csv"), index=False)
-
-    bin_layer(
-        os.path.join(output_path, "paracousti_with_devices.tif"), latlon=crs == 4326
-    ).to_csv(os.path.join(output_path, "paracousti_with_devices.csv"), index=False)
-
-    # Stressor Area
-    bin_layer(
-        os.path.join(output_path, "paracousti_stressor.tif"), latlon=crs == 4326
-    ).to_csv(os.path.join(output_path, "paracousti_stressor.csv"), index=False)
-
-    # threshold exeeded Area
-    bin_layer(
-        os.path.join(output_path, "species_threshold_exceeded.tif"), latlon=crs == 4326
-    ).to_csv(os.path.join(output_path, "species_threshold_exceeded.csv"), index=False)
-
-    if not (
-        (secondary_constraint_filename is None) or (secondary_constraint_filename == "")
-    ):
-        bin_layer(
-            os.path.join(output_path, "paracousti_stressor.tif"),
-            receptor_filename=os.path.join(output_path, "paracousti_risk_layer.tif"),
-            receptor_names=None,
-            limit_receptor_range=[0, np.inf],
-            latlon=crs == 4326,
-            receptor_type="risk layer",
-        ).to_csv(
-            os.path.join(
-                output_path, "paracousti_stressor_at_paracousti_risk_layer.csv"
-            ),
-            index=False,
-        )
-
-    if not ((species_folder is None) or (species_folder == "")):
-        bin_layer(
-            os.path.join(output_path, "species_percent.tif"), latlon=crs == 4326
-        ).to_csv(os.path.join(output_path, "species_percent.csv"), index=False)
-
-        bin_layer(
-            os.path.join(output_path, "species_density.tif"), latlon=crs == 4326
-        ).to_csv(os.path.join(output_path, "species_density.csv"), index=False)
->>>>>>> eb80e595
 
         if not (
             (secondary_constraint_filename is None)
             or (secondary_constraint_filename == "")
         ):
-<<<<<<< HEAD
 
             vars = ["species_threshold_exceeded", "species_percent", "species_density"]
             for var in vars:
@@ -1196,7 +921,8 @@
     Averaging=None,
     secondary_constraint_filename=None,
 ):
-    """_summary_
+    """
+
 
     Parameters
     ----------
@@ -1328,11 +1054,35 @@
         )
         use_probabilistic_arrays.append("paracousti_risk_layer")
 
-    output_rasters_probabilistic = create_output_rasters_probabilistic(use_probabilistic_arrays, dict_of_probabilistic_arrays, crs, dx, dy, rx, ry, output_path)
-    create_probabilistic_binned_csv(output_path, crs, secondary_constraint_filename=secondary_constraint_filename, species_folder=species_folder)
+    output_rasters_probabilistic = create_output_rasters_probabilistic(
+        use_probabilistic_arrays, 
+        dict_of_probabilistic_arrays, 
+        crs, 
+        dx, 
+        dy, 
+        rx,
+        ry,
+        output_path)
+    create_probabilistic_binned_csv(
+        output_path, 
+        crs, 
+        secondary_constraint_filename=secondary_constraint_filename, 
+        species_folder=species_folder)
     
-    output_rasters_nonprobabilistic = create_output_rasters_nonprobabilistic(use_nonprobabilistic_arrays, dict_of_nonprobabilistic_arrays, crs, dx, dy, rx, ry, output_path)
-    create_nonprobabilistic_binned_csv(output_path, output_rasters_nonprobabilistic, crs, secondary_constraint_filename=secondary_constraint_filename, species_folder=species_folder)
+    output_rasters_nonprobabilistic = create_output_rasters_nonprobabilistic(
+        use_nonprobabilistic_arrays, 
+        dict_of_nonprobabilistic_arrays, 
+        crs, 
+        dx, 
+        dy,
+        rx,
+        ry, 
+        output_path)
+    create_nonprobabilistic_binned_csv(output_path, 
+        output_rasters_nonprobabilistic, 
+        crs, 
+        secondary_constraint_filename=secondary_constraint_filename,
+        species_folder=species_folder)
 
 
     OUTPUT_probabilistic = {}
@@ -1345,59 +1095,4 @@
         OUTOUT_nonprobabilistic[var] = {}
         for val in output_rasters_nonprobabilistic[var]:
             OUTOUT_nonprobabilistic[var][val] = val
-    return OUTPUT_probabilistic, OUTOUT_nonprobabilistic
-=======
-            bin_layer(
-                os.path.join(output_path, "species_threshold_exceeded.tif"),
-                receptor_filename=os.path.join(
-                    output_path, "paracousti_risk_layer.tif"
-                ),
-                receptor_names=None,
-                limit_receptor_range=[0, np.inf],
-                latlon=crs == 4326,
-                receptor_type="risk layer",
-            ).to_csv(
-                os.path.join(
-                    output_path,
-                    "species_threshold_exceeded_at_paracousti_risk_layer.csv",
-                ),
-                index=False,
-            )
-
-            bin_layer(
-                os.path.join(output_path, "species_percent.tif"),
-                receptor_filename=os.path.join(
-                    output_path, "paracousti_risk_layer.tif"
-                ),
-                receptor_names=None,
-                limit_receptor_range=[0, np.inf],
-                latlon=crs == 4326,
-                receptor_type="risk layer",
-            ).to_csv(
-                os.path.join(
-                    output_path, "species_percent_at_paracousti_risk_layer.csv"
-                ),
-                index=False,
-            )
-
-            bin_layer(
-                os.path.join(output_path, "species_density.tif"),
-                receptor_filename=os.path.join(
-                    output_path, "paracousti_risk_layer.tif"
-                ),
-                receptor_names=None,
-                limit_receptor_range=[0, np.inf],
-                latlon=crs == 4326,
-                receptor_type="risk layer",
-            ).to_csv(
-                os.path.join(
-                    output_path, "species_density_at_paracousti_risk_layer.csv"
-                ),
-                index=False,
-            )
-
-    OUTPUT = {}
-    for val in output_rasters:
-        OUTPUT[os.path.basename(os.path.normpath(val)).split(".")[0]] = val
-    return OUTPUT
->>>>>>> eb80e595
+    return OUTPUT_probabilistic, OUTOUT_nonprobabilistic