--- conflicted
+++ resolved
@@ -509,14 +509,9 @@
                     receptor_filename=os.path.join(output_path, 'critical_velocity.tif'),
                     receptor_names=None,
                     limit_receptor_range=[0, np.inf],
-<<<<<<< HEAD
-                    latlon=crs == 4326).to_csv(os.path.join(output_path, "velocity_magnitude_difference_at_critical_velocity.csv"), index=False)
-
-=======
                     latlon=crs == 4326,
                     receptor_type='critical velocity').to_csv(os.path.join(output_path, "velocity_magnitude_difference_at_critical_velocity.csv"), index=False)
-        
->>>>>>> e2e4c925
+
         bin_layer(os.path.join(output_path, 'motility_difference.tif'),
                     receptor_filename=None,
                     receptor_names=None,
@@ -527,14 +522,9 @@
                     receptor_filename=os.path.join(output_path, 'critical_velocity.tif'),
                     receptor_names=None,
                     limit_receptor_range=[0, np.inf],
-<<<<<<< HEAD
-                    latlon=crs == 4326).to_csv(os.path.join(output_path, "motility_difference_at_critical_velocity.csv"), index=False)
-
-=======
                     latlon=crs == 4326,
                     receptor_type='critical velocity').to_csv(os.path.join(output_path, "motility_difference_at_critical_velocity.csv"), index=False)
-        
->>>>>>> e2e4c925
+
         classify_layer_area(os.path.join(output_path, "motility_classified.tif"),
                             at_values=[-3, -2, -1, 0, 1, 2, 3],
                             value_names=['New Deposition', 'Increased Deposition', 'Reduced Deposition',
@@ -547,14 +537,9 @@
                             value_names=['New Deposition', 'Increased Deposition', 'Reduced Deposition',
                                             'No Change', 'Reduced Erosion', 'Increased Erosion', 'New Erosion'],
                             limit_receptor_range=[0, np.inf],
-<<<<<<< HEAD
-                            latlon=crs == 4326).to_csv(os.path.join(output_path, "motility_classified_at_critical_velocity.csv"), index=False)
-
-=======
                             latlon=crs == 4326,
                             receptor_type='critical velocity').to_csv(os.path.join(output_path, "motility_classified_at_critical_velocity.csv"), index=False)
-        
->>>>>>> e2e4c925
+
         if not ((secondary_constraint_filename is None) or (secondary_constraint_filename == "")):
             bin_layer(os.path.join(output_path, 'motility_difference.tif'),
                     receptor_filename=os.path.join(output_path, "velocity_risk_layer.tif"),
