"""
/***************************************************************************.

 shear_stress_module.py
 Copyright 2023, Integral Consulting Inc. All rights reserved.

 PURPOSE: module for calcualting shear stress (sediment mobility) change from a shear stress stressor

 PROJECT INFORMATION:
 Name: SEAT - Spatial and Environmental Assessment Toolkit
 Number: C1308

 AUTHORS
  Timothy Nelson (tnelson@integral-corp.com)
  Sam McWilliams (smcwilliams@integral-corp.com)
  Eben Pendelton

 NOTES (Data descriptions and any script specific notes)
	1. called by stressor_receptor_calc.py
"""

import os

import numpy as np
import pandas as pd
from netCDF4 import Dataset

from .stressor_utils import (
    estimate_grid_spacing,
    create_structured_array_from_unstructured,
    calc_receptor_array,
    trim_zeros,
    create_raster,
    numpy_array_to_raster,
    classify_layer_area,
    bin_layer,
    classify_layer_area_2nd_Constraint,
    resample_structured_grid,
    secondary_constraint_geotiff_to_numpy
)


def critical_shear_stress(D_meters, rhow=1024, nu=1e-6, s=2.65, g=9.81):
    """
    Calculate critical shear stress from grain size.

    Parameters
    ----------
    D_meters : Array
        grain size in meters.
    rhow : scalar, optional
        density of water in kg/m3. The default is 1024.
    nu : scalar, optional
        kinematic viscosity of water. The default is 1e-6.
    s : scalar, optional
        specific gravity of sediment. The default is 2.65.
    g : scalar, optional
        acceleratin due to gravity. The default is 9.81.

    Returns
    -------
    taucrit : TYPE
        DESCRIPTION.

    """
    Dstar = ((g * (s-1)) / nu**2)**(1/3) * D_meters
    SHcr = (0.3/(1+1.2*Dstar)) + 0.055*(1-np.exp(-0.02 * Dstar))
    taucrit = rhow * (s - 1) * g * D_meters * SHcr  # in Pascals
    return taucrit


def classify_mobility(mobility_parameter_dev, mobility_parameter_nodev, nochange_threshold=0.1):
    """
    classifies sediment mobility from device runs to no device runs.

    Parameters
    ----------
    mobility_parameter_dev : Array
        mobility parameter (tau/tau_crit) for with device runs.
    mobility_parameter_nodev : TYPE
        mobility parameter (tau/tau_crit) for without (baseline) device runs.

    Returns
    -------
    mobility_classification : array
        Numerically classified array where,
        3 = New Erosion
        2 = Increased Erosion
        1 = Reduced Erosion
        0 = No Change
        -1 = Reduced Deposition
        -2 = Increased Deposition
        -3 = New Deposition
    """

    mobility_classification = np.zeros(mobility_parameter_dev.shape)
    # New Erosion = 3
    mobility_classification = np.where(((mobility_parameter_nodev < mobility_parameter_dev) & (
        mobility_parameter_nodev < 1) & (mobility_parameter_dev >= 1)), 3, mobility_classification)
    # Increased Erosion (Tw>Tb) & (Tw-Tb)>1 = 2
    mobility_classification = np.where(((mobility_parameter_dev > mobility_parameter_nodev) & (
        mobility_parameter_nodev >= 1) & (mobility_parameter_dev >= 1)), 2, mobility_classification)
    # Reduced Erosion (Tw<Tb) & (Tw-Tb)>1 = 1
    mobility_classification = np.where(((mobility_parameter_dev < mobility_parameter_nodev) & (
        mobility_parameter_nodev >= 1) & (mobility_parameter_dev >= 1)), 1, mobility_classification)
    # Reduced Deposition (Tw>Tb) & (Tw-Tb)<1 = -1
    mobility_classification = np.where(((mobility_parameter_dev > mobility_parameter_nodev) & (
        mobility_parameter_nodev < 1) & (mobility_parameter_dev < 1)), -1, mobility_classification)
    # Increased Deposition (Tw>Tb) & (Tw-Tb)>1 = -2
    mobility_classification = np.where(((mobility_parameter_dev < mobility_parameter_nodev) & (
        mobility_parameter_nodev < 1) & (mobility_parameter_dev < 1)), -2, mobility_classification)
    # New Deposition = -3
    mobility_classification = np.where(((mobility_parameter_dev < mobility_parameter_nodev) & (
        mobility_parameter_nodev >= 1) & (mobility_parameter_dev < 1)), -3, mobility_classification)
    # NoChange = 0
    return mobility_classification


def check_grid_define_vars(dataset):
    """
    Determins the type of grid and corresponding shear stress variable name and coordiante names

    Parameters
    ----------
    dataset : netdcf (.nc) dataset
        netdcf (.nc) dataset.

    Returns
    -------
    gridtype : string
        "structured" or "unstructured".
    xvar : str
        name of x-coordinate variable.
    yvar : str
        name of y-coordiante variable.
    tauvar : str
        name of shear stress variable.

    """
    vars = list(dataset.variables)
    if 'TAUMAX' in vars:
        gridtype = 'structured'
        tauvar = 'TAUMAX'
    else:
        gridtype = 'unstructured'
        tauvar = 'taus'
    xvar, yvar = dataset.variables[tauvar].coordinates.split()
    return gridtype, xvar, yvar, tauvar


def calculate_shear_stress_stressors(fpath_nodev,
                                     fpath_dev,
                                     probabilities_file,
                                     receptor_filename=None,
                                     latlon=True,
                                     value_selection=None
                                     ):
    """
    Calculates the stressor layers as arrays from model and parameter input.

    Parameters
    ----------
    fpath_nodev : str
        Directory path to the baseline/no device model run netcdf files.
    fpath_dev : str
        Directory path to the with device model run netcdf files.
    probabilities_file : str
        File path to probabilities/bondary condition *.csv file.
    receptor_filename : str, optional
        File path to the recetptor file (*.csv or *.tif). The default is None.
    latlon : Bool, optional
        True is coordinates are lat/lon. The default is True.
    value_selection : str, optional
        Temporal selection of shears stress (not currently used). The default is 'MAX'.

    Raises
    ------
    Exception
        "Number of device runs files must be the same as no device runs files".

    Returns
    -------
    listOfFiles : list
        2D arrays of:
        [0] tau_diff
        [1] mobility_parameter_nodev
        [2] mobility_parameter_dev
        [3] mobility_parameter_diff
        [4] mobility_classification
        [5] receptor array
        [6] tau_combined_dev
        [7] tau_combined_nodev
    rx : array
        X-Coordiantes.
    ry : array
        Y-Coordinates.
    dx : scalar
        x-spacing.
    dy : scalar
        y-spacing.
    gridtype : str
        grid type [structured or unstructured].

    """
    if not os.path.exists(fpath_nodev):
        raise FileNotFoundError(f"The file {fpath_nodev} does not exist.")
    if not os.path.exists(fpath_dev):
        raise FileNotFoundError(f"The file {fpath_dev} does not exist.")

    files_nodev = [i for i in os.listdir(fpath_nodev) if i.endswith('.nc')]
    files_dev = [i for i in os.listdir(fpath_dev) if i.endswith('.nc')]

    # Load and sort files
    if len(files_nodev) == 1 & len(files_dev) == 1:
        # asumes a concatonated files with shape
        # [run_num, time, rows, cols]

        with Dataset(os.path.join(fpath_dev, files_dev[0])) as file_dev_present, \
            Dataset(os.path.join(fpath_nodev, files_nodev[0])) as file_dev_notpresent:
            gridtype, xvar, yvar, tauvar = check_grid_define_vars(file_dev_present)
            xcor = file_dev_present.variables[xvar][:].data
            ycor = file_dev_present.variables[yvar][:].data
            tau_dev = file_dev_present.variables[tauvar][:]
            tau_nodev = file_dev_notpresent.variables[tauvar][:]

    # same number of files, file name must be formatted with either run number
    elif len(files_nodev) == len(files_dev):
        # asumes each run is separate with the some_name_RunNum_map.nc, where run number comes at the last underscore before _map.nc
        run_num_nodev = np.zeros((len(files_nodev)))
        for ic, file in enumerate(files_nodev):
            run_num_nodev[ic] = int(file.split('.')[0].split('_')[-2])
        run_num_dev = np.zeros((len(files_dev)))
        for ic, file in enumerate(files_dev):
            run_num_dev[ic] = int(file.split('.')[0].split('_')[-2])

        # ensure run oder for nodev matches dev files
        if np.any(run_num_nodev != run_num_dev):
            adjust_dev_order = []
            for ri in run_num_nodev:
                adjust_dev_order = np.append(
                    adjust_dev_order, np.flatnonzero(run_num_dev == ri))
            files_dev = [files_dev[int(i)] for i in adjust_dev_order]
            run_num_dev = [run_num_dev[int(i)] for i in adjust_dev_order]
        DF = pd.DataFrame({'files_nodev': files_nodev,
                           'run_num_nodev': run_num_nodev,
                           'files_dev': files_dev,
                           'run_num_dev': run_num_dev})
        DF = DF.sort_values(by='run_num_dev')
        first_run = True
        ir = 0
        for _, row in DF.iterrows():
            with Dataset(os.path.join(fpath_nodev, row.files_nodev)) as file_dev_notpresent, \
                Dataset(os.path.join(fpath_dev, row.files_dev)) as file_dev_present:

                gridtype, xvar, yvar, tauvar = check_grid_define_vars(
                    file_dev_present)

                if first_run:
                    tmp = file_dev_notpresent.variables[tauvar][:].data
                    if gridtype == 'structured':
                        tau_nodev = np.zeros(
                            (DF.shape[0], tmp.shape[0], tmp.shape[1], tmp.shape[2]))
                        tau_dev = np.zeros(
                            (DF.shape[0], tmp.shape[0], tmp.shape[1], tmp.shape[2]))
                    else:
                        tau_nodev = np.zeros(
                            (DF.shape[0], tmp.shape[0], tmp.shape[1]))
                        tau_dev = np.zeros(
                            (DF.shape[0], tmp.shape[0], tmp.shape[1]))
                    xcor = file_dev_notpresent.variables[xvar][:].data
                    ycor = file_dev_notpresent.variables[yvar][:].data
                    first_run = False
                tau_nodev[ir, :] = file_dev_notpresent.variables[tauvar][:].data
                tau_dev[ir, :] = file_dev_present.variables[tauvar][:].data

                ir += 1
    else:
        raise Exception(
            f"Number of device runs ({len(files_dev)}) must be the same as no device runs ({len(files_nodev)}).")
    # Finished loading and sorting files

    if (gridtype == 'structured'):
        if (xcor[0, 0] == 0) & (xcor[-1, 0] == 0):
            # at least for some runs the boundary has 0 coordinates. Check and fix.
            xcor, ycor, tau_nodev, tau_dev = trim_zeros(
                xcor, ycor, tau_nodev, tau_dev)

    if not (probabilities_file == ""):
        if not os.path.exists(probabilities_file):
            raise FileNotFoundError(f"The file {probabilities_file} does not exist.")
        # Load BC file with probabilities and find appropriate probability
        BC_probability = pd.read_csv(probabilities_file, delimiter=",")
        BC_probability['run_num'] = BC_probability['run number']-1
        BC_probability = BC_probability.sort_values(by='run number')
        BC_probability["probability"] = BC_probability["% of yr"].values/100
        # BC_probability
        if 'Exclude' in BC_probability.columns:
            BC_probability = BC_probability[~(
                (BC_probability['Exclude'] == 'x') | (BC_probability['Exclude'] == 'X'))]
    else:  # assume run_num in file name is return interval
        BC_probability = pd.DataFrame()
        # ignore number and start sequentially from zero
        BC_probability['run_num'] = np.arange(0, tau_dev.shape[0])
        # assumes run_num in name is the return interval
        BC_probability["probability"] = 1/DF.run_num_dev.to_numpy()
        BC_probability["probability"] = BC_probability["probability"] / \
            BC_probability["probability"].sum()  # rescale to ensure = 1

    # Calculate Stressor and Receptors
    if value_selection == 'Maximum':
        tau_dev = np.nanmax(tau_dev, axis=1, keepdims=True)  # max over time
        tau_nodev = np.nanmax(
            tau_nodev, axis=1, keepdims=True)  # max over time
    elif value_selection == 'Mean':
        tau_dev = np.nanmean(tau_dev, axis=1, keepdims=True)  # mean over time
        tau_nodev = np.nanmean(
            tau_nodev, axis=1, keepdims=True)  # mean over time
    elif value_selection == 'Final Timestep':
        tau_dev = tau_dev[:, -2:-1, :]  # final timestep
        tau_nodev = tau_nodev[:, -2:-1, :]  # final timestep
    else:
        tau_dev = np.nanmax(tau_dev, axis=1, keepdims=True)  # default to max over time
        tau_nodev = np.nanmax(tau_nodev, axis=1, keepdims=True)  # default to max over time

    # initialize arrays
    if gridtype == 'structured':
        tau_combined_nodev = np.zeros(np.shape(tau_nodev[0, 0, :, :]))
        tau_combined_dev = np.zeros(np.shape(tau_dev[0, 0, :, :]))
    else:
        tau_combined_nodev = np.zeros(np.shape(tau_nodev)[-1])
        tau_combined_dev = np.zeros(np.shape(tau_dev)[-1])

    for run_number, prob in zip(BC_probability['run_num'].values,
                                BC_probability["probability"].values):

        tau_combined_nodev = tau_combined_nodev + \
            prob * tau_nodev[run_number, -1, :]
        tau_combined_dev = tau_combined_dev + prob * tau_dev[run_number, -1, :]

    receptor_array = calc_receptor_array(
        receptor_filename, xcor, ycor, latlon=latlon)
    taucrit = critical_shear_stress(D_meters=receptor_array * 1e-6,
                                    rhow=1024,
                                    nu=1e-6,
                                    s=2.65,
                                    g=9.81)  # units N/m2 = Pa
    tau_diff = tau_combined_dev - tau_combined_nodev
    mobility_parameter_nodev = tau_combined_nodev / taucrit
    mobility_parameter_nodev = np.where(
        receptor_array == 0, 0, mobility_parameter_nodev)
    mobility_parameter_dev = tau_combined_dev / taucrit
    mobility_parameter_dev = np.where(
        receptor_array == 0, 0, mobility_parameter_dev)
    # Calculate risk metrics over all runs

    mobility_parameter_diff = mobility_parameter_dev - mobility_parameter_nodev

    #EQ 7 in Jones et al. (2018) doi:10.3390/en11082036
    risk = np.round(mobility_parameter_dev * ((mobility_parameter_dev-mobility_parameter_nodev) / np.abs(mobility_parameter_dev - mobility_parameter_nodev))) + (mobility_parameter_dev - mobility_parameter_nodev)

    if gridtype == 'structured':
        mobility_classification = classify_mobility(
            mobility_parameter_dev, mobility_parameter_nodev)
        dx = np.nanmean(np.diff(xcor[:, 0]))
        dy = np.nanmean(np.diff(ycor[0, :]))
        rx = xcor
        ry = ycor
        dict_of_arrays = {'shear_stress_without_devices':tau_combined_nodev,
                        'shear_stress_with_devices': tau_combined_dev,
                        'shear_stress_difference': tau_diff,
                        'sediment_mobility_without_devices': mobility_parameter_nodev,
                        'sediment_mobility_with_devices': mobility_parameter_dev,
                        'sediment_mobility_difference': mobility_parameter_diff,
                        'sediment_mobility_classified':mobility_classification,
                        'sediment_grain_size':receptor_array,
                        'shear_stress_risk_metric':risk}
    else:  # unstructured
        dxdy = estimate_grid_spacing(xcor, ycor, nsamples=100)
        dx = dxdy
        dy = dxdy
        rx, ry, tau_diff_struct = create_structured_array_from_unstructured(
            xcor, ycor, tau_diff, dxdy, flatness=0.2)
        _, _, tau_combined_dev_struct = create_structured_array_from_unstructured(
            xcor, ycor, tau_combined_dev, dxdy, flatness=0.2)
        _, _, tau_combined_nodev_struct = create_structured_array_from_unstructured(
            xcor, ycor, tau_combined_nodev, dxdy, flatness=0.2)
        if not ((receptor_filename is None) or (receptor_filename == "")):
            _, _, mobility_parameter_nodev_struct = create_structured_array_from_unstructured(
                xcor, ycor, mobility_parameter_nodev, dxdy, flatness=0.2)
            _, _, mobility_parameter_dev_struct = create_structured_array_from_unstructured(
                xcor, ycor, mobility_parameter_dev, dxdy, flatness=0.2)
            _, _, mobility_parameter_diff_struct = create_structured_array_from_unstructured(
                xcor, ycor, mobility_parameter_diff, dxdy, flatness=0.2)
            _, _, receptor_array_struct = create_structured_array_from_unstructured(
                xcor, ycor, receptor_array, dxdy, flatness=0.2)
            _, _, risk_struct = create_structured_array_from_unstructured(
                xcor, ycor, risk, dxdy, flatness=0.2)
        else:
            mobility_parameter_nodev_struct = np.nan * tau_diff_struct
            mobility_parameter_dev_struct = np.nan * tau_diff_struct
            mobility_parameter_diff_struct = np.nan * tau_diff_struct
            receptor_array_struct = np.nan * tau_diff_struct
            risk_struct = np.nan * tau_diff_struct
        mobility_classification = classify_mobility(
            mobility_parameter_dev_struct, mobility_parameter_nodev_struct)
        mobility_classification = np.where(
            np.isnan(tau_diff_struct), -100, mobility_classification)

        dict_of_arrays = {'shear_stress_without_devices':tau_combined_nodev_struct,
                        'shear_stress_with_devices': tau_combined_dev_struct,
                        'shear_stress_difference': tau_diff_struct,
                        'sediment_mobility_without_devices': mobility_parameter_nodev_struct,
                        'sediment_mobility_with_devices': mobility_parameter_dev_struct,
                        'sediment_mobility_difference': mobility_parameter_diff_struct,
                        'sediment_mobility_classified':mobility_classification,
                        'sediment_grain_size':receptor_array_struct,
                        'shear_stress_risk_metric':risk_struct}

    return dict_of_arrays, rx, ry, dx, dy, gridtype


def run_shear_stress_stressor(
    dev_present_file,
    dev_notpresent_file,
    probabilities_file,
    crs,
    output_path,
    receptor_filename=None,
    secondary_constraint_filename=None,
    value_selection=None):
    """
    creates geotiffs and area change statistics files for shear stress change

    Parameters
    ----------
    dev_present_file : str
        Directory path to the baseline/no device model run netcdf files.
    dev_notpresent_file : str
        Directory path to the baseline/no device model run netcdf files.
    probabilities_file : str
        File path to probabilities/bondary condition *.csv file.
    crs : scalar
        Coordiante Reference System / EPSG code.
    output_path : str
        File directory to save output.
    receptor_filename : str, optional
        File path to the recetptor file (*.csv or *.tif). The default is None.
    secondary_constraint_filename: str, optional
        File path to the secondary constraint file (*.tif). The default is None.

    Returns
    -------
    output_rasters : dict
        key = names of output rasters, val = full path to raster:
    """

    os.makedirs(output_path, exist_ok=True) # create output directory if it doesn't exist

    dict_of_arrays, rx, ry, dx, dy, gridtype = calculate_shear_stress_stressors(fpath_nodev=dev_notpresent_file,
                                                                              fpath_dev=dev_present_file,
                                                                              probabilities_file=probabilities_file,
                                                                              receptor_filename=receptor_filename,
                                                                              latlon=crs == 4326,
                                                                              value_selection=value_selection)

    if not ((receptor_filename is None) or (receptor_filename == "")):
        use_numpy_arrays = ['shear_stress_without_devices',
                      'shear_stress_with_devices',
                      'shear_stress_difference',
                      'sediment_mobility_without_devices',
                      'sediment_mobility_with_devices',
                      'sediment_mobility_difference',
                      'sediment_mobility_classified',
                      'sediment_grain_size',
                      'shear_stress_risk_metric']
    else:
        use_numpy_arrays = ['shear_stress_without_devices',
                        'shear_stress_with_devices',
                        'shear_stress_difference']

    if not ((secondary_constraint_filename is None) or (secondary_constraint_filename == "")):
        if not os.path.exists(secondary_constraint_filename):
            raise FileNotFoundError(f"The file {secondary_constraint_filename} does not exist.")
        rrx, rry, constraint = secondary_constraint_geotiff_to_numpy(secondary_constraint_filename)
        dict_of_arrays['shear_stress_risk_layer'] = resample_structured_grid(rrx, rry, constraint, rx, ry, interpmethod='nearest')
        use_numpy_arrays.append('shear_stress_risk_layer')

    numpy_array_names = [i + '.tif' for i in use_numpy_arrays]

    output_rasters = []
    for array_name, use_numpy_array in zip(numpy_array_names, use_numpy_arrays):
        if gridtype == 'structured':
            numpy_array = np.flip(np.transpose(dict_of_arrays[use_numpy_array]), axis=0)
        else:
            numpy_array = np.flip(dict_of_arrays[use_numpy_array], axis=0)

        cell_resolution = [dx, dy]
        if crs == 4326:
            rxx = np.where(rx > 180, rx-360, rx)
            bounds = [rxx.min() - dx/2, ry.max() - dy/2]
        else:
            bounds = [rx.min() - dx/2, ry.max() - dy/2]
        rows, cols = numpy_array.shape
        # create an ouput raster given the stressor file path
        output_rasters.append(os.path.join(output_path, array_name))
        output_raster = create_raster(
            os.path.join(output_path, array_name),
            cols,
            rows,
            nbands=1)

        # post processing of numpy array to output raster
        numpy_array_to_raster(
            output_raster,
            numpy_array,
            bounds,
            cell_resolution,
            crs,
            os.path.join(output_path, array_name))
        output_raster = None

    # Area calculations pull form rasters to ensure uniformity
    bin_layer(os.path.join(output_path, 'shear_stress_difference.tif'),
                receptor_filename=None,
                receptor_names=None,
                latlon=crs == 4326).to_csv(os.path.join(output_path, "shear_stress_difference.csv"), index=False)
    if not ((secondary_constraint_filename is None) or (secondary_constraint_filename == "")):
            bin_layer(os.path.join(output_path, 'shear_stress_difference.tif'),
                    receptor_filename=os.path.join(output_path, "shear_stress_risk_layer.tif"),
                    receptor_names=None,
                    limit_receptor_range=[0, np.inf],
                    latlon=crs == 4326,
                    receptor_type='risk layer').to_csv(os.path.join(output_path, "shear_stress_difference_at_secondary_constraint.csv"), index=False)
    if not ((receptor_filename is None) or (receptor_filename == "")):
        bin_layer(os.path.join(output_path, 'shear_stress_difference.tif'),
                    receptor_filename=os.path.join(output_path, 'sediment_grain_size.tif'),
                    receptor_names=None,
                    limit_receptor_range=[0, np.inf],
<<<<<<< HEAD
                    latlon=crs == 4326).to_csv(os.path.join(output_path, "shear_stress_difference_at_sediment_grain_size.csv"), index=False)

=======
                    latlon=crs == 4326,
                    receptor_type='grain size').to_csv(os.path.join(output_path, "shear_stress_difference_at_sediment_grain_size.csv"), index=False)
        
>>>>>>> e2e4c925
        bin_layer(os.path.join(output_path, 'sediment_mobility_difference.tif'),
                    receptor_filename=None,
                    receptor_names=None,
                    limit_receptor_range=[0, np.inf],
                    latlon=crs == 4326).to_csv(os.path.join(output_path, "sediment_mobility_difference.csv"), index=False)

        bin_layer(os.path.join(output_path, 'sediment_mobility_difference.tif'),
                    receptor_filename=os.path.join(output_path, 'sediment_grain_size.tif'),
                    receptor_names=None,
                    limit_receptor_range=[0, np.inf],
<<<<<<< HEAD
                    latlon=crs == 4326).to_csv(os.path.join(output_path, "sediment_mobility_difference_at_sediment_grain_size.csv"), index=False)

=======
                    latlon=crs == 4326,
                    receptor_type='grain size').to_csv(os.path.join(output_path, "sediment_mobility_difference_at_sediment_grain_size.csv"), index=False)
        
>>>>>>> e2e4c925
        bin_layer(os.path.join(output_path, 'shear_stress_risk_metric.tif'),
                    receptor_filename=None,
                    receptor_names=None,
                    limit_receptor_range=[0, np.inf],
                    latlon=crs == 4326).to_csv(os.path.join(output_path, "shear_stress_risk_metric.csv"), index=False)

        bin_layer(os.path.join(output_path, 'shear_stress_risk_metric.tif'),
                    receptor_filename=os.path.join(output_path, 'sediment_grain_size.tif'),
                    receptor_names=None,
                    limit_receptor_range=[0, np.inf],
<<<<<<< HEAD
                    latlon=crs == 4326).to_csv(os.path.join(output_path, "shear_stress_risk_metric_at_sediment_grain_size.csv"), index=False)

=======
                    latlon=crs == 4326,
                    receptor_type='grain size').to_csv(os.path.join(output_path, "shear_stress_risk_metric_at_sediment_grain_size.csv"), index=False)
        
>>>>>>> e2e4c925
        classify_layer_area(os.path.join(output_path, "sediment_mobility_classified.tif"),
                            at_values=[-3, -2, -1, 0, 1, 2, 3],
                            value_names=['New Deposition', 'Increased Deposition', 'Reduced Deposition',
                                            'No Change', 'Reduced Erosion', 'Increased Erosion', 'New Erosion'],
                            latlon=crs == 4326).to_csv(os.path.join(output_path, "sediment_mobility_classified.csv"), index=False)

        classify_layer_area(os.path.join(output_path, "sediment_mobility_classified.tif"),
                            receptor_filename=os.path.join(output_path, 'sediment_grain_size.tif'),
                            at_values=[-3, -2, -1, 0, 1, 2, 3],
                            value_names=['New Deposition', 'Increased Deposition', 'Reduced Deposition',
                                            'No Change', 'Reduced Erosion', 'Increased Erosion', 'New Erosion'],
                            limit_receptor_range=[0, np.inf],
<<<<<<< HEAD
                            latlon=crs == 4326).to_csv(os.path.join(output_path, "sediment_mobility_classified_at_sediment_grain_size.csv"), index=False)

=======
                            latlon=crs == 4326,
                            receptor_type='grain size').to_csv(os.path.join(output_path, "sediment_mobility_classified_at_sediment_grain_size.csv"), index=False)
        
>>>>>>> e2e4c925
        if not ((secondary_constraint_filename is None) or (secondary_constraint_filename == "")):
            bin_layer(os.path.join(output_path, 'sediment_mobility_difference.tif'),
                    receptor_filename=os.path.join(output_path, "shear_stress_risk_layer.tif"),
                    receptor_names=None,
                    limit_receptor_range=[0, np.inf],
<<<<<<< HEAD
                    latlon=crs == 4326).to_csv(os.path.join(output_path, "sediment_mobility_difference_at_shear_stress_risk_layer.csv"), index=False)

=======
                    latlon=crs == 4326,
                    receptor_type='risk layer').to_csv(os.path.join(output_path, "sediment_mobility_difference_at_shear_stress_risk_layer.csv"), index=False)
            
>>>>>>> e2e4c925
            bin_layer(os.path.join(output_path, 'shear_stress_risk_metric.tif'),
                    receptor_filename=os.path.join(output_path, "shear_stress_risk_layer.tif"),
                    receptor_names=None,
                    limit_receptor_range=[0, np.inf],
<<<<<<< HEAD
                    latlon=crs == 4326).to_csv(os.path.join(output_path, "shear_stress_risk_metric_at_shear_stress_risk_layer.csv"), index=False)

=======
                    latlon=crs == 4326,
                    receptor_type='risk layer').to_csv(os.path.join(output_path, "shear_stress_risk_metric_at_shear_stress_risk_layer.csv"), index=False)
            
>>>>>>> e2e4c925
            classify_layer_area_2nd_Constraint(raster_to_sample = os.path.join(output_path, "sediment_mobility_difference.tif"),
                            secondary_constraint_filename=os.path.join(output_path, "shear_stress_risk_layer.tif"),
                            at_raster_values=[-3, -2, -1, 0, 1, 2, 3],
                            at_raster_value_names=['New Deposition', 'Increased Deposition', 'Reduced Deposition',
                                            'No Change', 'Reduced Erosion', 'Increased Erosion', 'New Erosion'],
                            limit_constraint_range=[0, np.inf],
                            latlon=crs == 4326,
                            receptor_type='risk layer').to_csv(os.path.join(output_path, "sediment_mobility_difference_at_shear_stress_risk_layer.csv"), index=False)
    OUTPUT = {}
    for val in output_rasters:
        OUTPUT[os.path.basename(os.path.normpath(val)).split('.')[0]] = val
    return OUTPUT<|MERGE_RESOLUTION|>--- conflicted
+++ resolved
@@ -536,14 +536,9 @@
                     receptor_filename=os.path.join(output_path, 'sediment_grain_size.tif'),
                     receptor_names=None,
                     limit_receptor_range=[0, np.inf],
-<<<<<<< HEAD
-                    latlon=crs == 4326).to_csv(os.path.join(output_path, "shear_stress_difference_at_sediment_grain_size.csv"), index=False)
-
-=======
                     latlon=crs == 4326,
                     receptor_type='grain size').to_csv(os.path.join(output_path, "shear_stress_difference_at_sediment_grain_size.csv"), index=False)
-        
->>>>>>> e2e4c925
+
         bin_layer(os.path.join(output_path, 'sediment_mobility_difference.tif'),
                     receptor_filename=None,
                     receptor_names=None,
@@ -554,14 +549,9 @@
                     receptor_filename=os.path.join(output_path, 'sediment_grain_size.tif'),
                     receptor_names=None,
                     limit_receptor_range=[0, np.inf],
-<<<<<<< HEAD
-                    latlon=crs == 4326).to_csv(os.path.join(output_path, "sediment_mobility_difference_at_sediment_grain_size.csv"), index=False)
-
-=======
                     latlon=crs == 4326,
                     receptor_type='grain size').to_csv(os.path.join(output_path, "sediment_mobility_difference_at_sediment_grain_size.csv"), index=False)
-        
->>>>>>> e2e4c925
+
         bin_layer(os.path.join(output_path, 'shear_stress_risk_metric.tif'),
                     receptor_filename=None,
                     receptor_names=None,
@@ -572,14 +562,9 @@
                     receptor_filename=os.path.join(output_path, 'sediment_grain_size.tif'),
                     receptor_names=None,
                     limit_receptor_range=[0, np.inf],
-<<<<<<< HEAD
-                    latlon=crs == 4326).to_csv(os.path.join(output_path, "shear_stress_risk_metric_at_sediment_grain_size.csv"), index=False)
-
-=======
                     latlon=crs == 4326,
                     receptor_type='grain size').to_csv(os.path.join(output_path, "shear_stress_risk_metric_at_sediment_grain_size.csv"), index=False)
-        
->>>>>>> e2e4c925
+
         classify_layer_area(os.path.join(output_path, "sediment_mobility_classified.tif"),
                             at_values=[-3, -2, -1, 0, 1, 2, 3],
                             value_names=['New Deposition', 'Increased Deposition', 'Reduced Deposition',
@@ -592,39 +577,24 @@
                             value_names=['New Deposition', 'Increased Deposition', 'Reduced Deposition',
                                             'No Change', 'Reduced Erosion', 'Increased Erosion', 'New Erosion'],
                             limit_receptor_range=[0, np.inf],
-<<<<<<< HEAD
-                            latlon=crs == 4326).to_csv(os.path.join(output_path, "sediment_mobility_classified_at_sediment_grain_size.csv"), index=False)
-
-=======
                             latlon=crs == 4326,
                             receptor_type='grain size').to_csv(os.path.join(output_path, "sediment_mobility_classified_at_sediment_grain_size.csv"), index=False)
-        
->>>>>>> e2e4c925
+
         if not ((secondary_constraint_filename is None) or (secondary_constraint_filename == "")):
             bin_layer(os.path.join(output_path, 'sediment_mobility_difference.tif'),
                     receptor_filename=os.path.join(output_path, "shear_stress_risk_layer.tif"),
                     receptor_names=None,
                     limit_receptor_range=[0, np.inf],
-<<<<<<< HEAD
-                    latlon=crs == 4326).to_csv(os.path.join(output_path, "sediment_mobility_difference_at_shear_stress_risk_layer.csv"), index=False)
-
-=======
                     latlon=crs == 4326,
                     receptor_type='risk layer').to_csv(os.path.join(output_path, "sediment_mobility_difference_at_shear_stress_risk_layer.csv"), index=False)
-            
->>>>>>> e2e4c925
+
             bin_layer(os.path.join(output_path, 'shear_stress_risk_metric.tif'),
                     receptor_filename=os.path.join(output_path, "shear_stress_risk_layer.tif"),
                     receptor_names=None,
                     limit_receptor_range=[0, np.inf],
-<<<<<<< HEAD
-                    latlon=crs == 4326).to_csv(os.path.join(output_path, "shear_stress_risk_metric_at_shear_stress_risk_layer.csv"), index=False)
-
-=======
                     latlon=crs == 4326,
                     receptor_type='risk layer').to_csv(os.path.join(output_path, "shear_stress_risk_metric_at_shear_stress_risk_layer.csv"), index=False)
-            
->>>>>>> e2e4c925
+
             classify_layer_area_2nd_Constraint(raster_to_sample = os.path.join(output_path, "sediment_mobility_difference.tif"),
                             secondary_constraint_filename=os.path.join(output_path, "shear_stress_risk_layer.tif"),
                             at_raster_values=[-3, -2, -1, 0, 1, 2, 3],
