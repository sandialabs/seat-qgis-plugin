# power_module.py
# Copyright 2023, Integral Consulting Inc. All rights reserved.
#
# PURPOSE: Calculate power output from device array
#
# PROJECT INFORMATION:
# Name: Marine Renewable Energy Assessment
# Number:C1308
#
# AUTHORS (Authors to use initals in history)
#  Timothy R. Nelson - tnelson@integral-corp.com
# NOTES (Data descriptions and any script specific notes)
# 1. .OUT files and .pol must be in the same folder
# 2. .OUT file is format sensitive
#
# Date		  Author                Remarks
# ----------- --------------------- --------------------------------------------
# 2022-08-01  TRN - File created
# 2023-08-05  TRN - Comments and slight edits
# ===============================================================================

import pandas as pd
import io
import re
import numpy as np
import os
import matplotlib.pyplot as plt
from matplotlib.patches import Rectangle
from matplotlib.colors import ListedColormap
from matplotlib.cm import ScalarMappable
from matplotlib.ticker import FormatStrFormatter

# %% Obstacle Polygon and Device Positions


def read_obstacle_polygon_file(power_device_configuration_file):
    """
    reads the obstacle polygon file

    Parameters
    ----------
    power_device_configuration_file : str
        filepath of .pol file.

    Returns
    -------
    Obstacles : Dict
        xy of each obstacle.

    """
    inf = io.open(power_device_configuration_file, "r")
    lines = inf.readlines()
    ic = 0
    Obstacles = {}
    while ic < len(lines)-1:
        if lines[ic].find('Obstacle') >= 0:
            # print(lines[ic])
            obstacle = lines[ic].strip()
            Obstacles[obstacle] = {}
            ic += 1  # skip to next line
            nrows, ncols = [int(i) for i in lines[ic].split()]
            ic += 1  # skip to next line
            x = []
            y = []
            for n in range(nrows):  # read polygon
                xi, yi = [float(i) for i in lines[ic].split()]
                x = np.append(x, xi)
                y = np.append(y, yi)
                ic += 1  # skip to next line
            Obstacles[obstacle] = np.vstack((x, y)).T
        else:
            ic += 1
    return Obstacles


def find_mean_point_of_obstacle_polygon(Obstacles):
    """
    claculates the center of each obstacle

    Parameters
    ----------
    Obstacles : Dict
        xy of each obstacle.

    Returns
    -------
    Centroids : array
        centroid of each obstacle.

    """
    Centroids = np.empty((0, 3), dtype=int)
    for ic, obstacle in enumerate(Obstacles.keys()):
        Centroids = np.vstack((Centroids, [ic, np.nanmean(
            Obstacles[obstacle][:, 0]), np.nanmean(Obstacles[obstacle][:, 1])]))
    return Centroids


def plot_test_obstacle_locations(Obstacles):
    """
    Creates a plot of the spatial distribution and location of each obstacle.

    Parameters
    ----------
    Obstacles : Dict
        xy of each obstacle.

    Returns
    -------
    fig : pyplot figure handle
        pyplot figure handle.

    """
    fig, ax = plt.subplots(figsize=(10, 10))
    for ic, obstacle in enumerate(Obstacles.keys()):
        ax.plot(Obstacles[obstacle][:, 0], Obstacles[obstacle]
                [:, 1], '.', markersize=3, alpha=0)
        ax.text(Obstacles[obstacle][0, 0], Obstacles[obstacle]
                [0, 1], f'{obstacle}', fontsize=8)
        ax.text(Obstacles[obstacle][1, 0], Obstacles[obstacle]
                [1, 1], f'{obstacle}', fontsize=8)
    fig.tight_layout()
    return fig


def centroid_diffs(Centroids, centroid):
    """
    Determines the closest centroid pair

    Parameters
    ----------
    Centroids : Dict
        DESCRIPTION.
    centroid : array
        single x,y.

    Returns
    -------
    pair : list
        index of closest centroid.

    """

    diff = Centroids[:, 1:] - centroid[1:]
    min_arg = np.nanargmin(np.abs(diff[:, -1]-diff[:, 0]))
    pair = [int(centroid[0]), int(Centroids[min_arg, 0])]
    return pair


def extract_device_location(Obstacles, Device_index):
    """
    Creates a dictionary summary of each device location

    Parameters
    ----------
    Obstacles : TYPE
        DESCRIPTION.
    Device_index : TYPE
        DESCRIPTION.

    Returns
    -------
    Devices_DF : TYPE
        DESCRIPTION.

    """
    Devices = {}
    for device, [ix1, ix2] in enumerate(Device_index):
        key = f'{device+1:03.0f}'
        Devices[key] = {}
        xy = Obstacles[f'Obstacle {ix1+1}']
        xy = np.vstack((xy, Obstacles[f'Obstacle {ix2+1}']))
        # create polygon from bottom left to upper right assuming rectangular
        x = xy[:, 0]
        y = xy[:, 1]
        Devices[key]['polyx'] = [
            np.nanmin(x), np.nanmin(x), np.nanmax(x), np.nanmax(x)]
        Devices[key]['polyy'] = [
            np.nanmin(y), np.nanmax(y), np.nanmax(y), np.nanmin(y)]
        Devices[key]['lower_left'] = [np.nanmin(x), np.nanmin(y)]
        Devices[key]['centroid'] = [np.nanmean(x), np.nanmean(y)]
        Devices[key]['width'] = (np.nanmax(x) - np.nanmin(x))
        Devices[key]['height'] = (np.nanmax(y) - np.nanmin(y))
    Devices_DF = pd.DataFrame.from_dict(Devices, orient='index')
    return Devices_DF


def pair_devices(Centroids):
    """
    Determins the two intersecting obstacles to that create a device.

    Parameters
    ----------
    Centroids : TYPE
        DESCRIPTION.

    Returns
    -------
    Devices : TYPE
        DESCRIPTION.

    """
    Devices = np.empty((0, 2), dtype=int)
    while len(Centroids) > 0:
        # print(Centroids)
        # must have dimensions M,N with each M [index, x , y]
        pair = centroid_diffs(Centroids[1:, :], Centroids[0, :])
        Devices = np.vstack((Devices, pair))
        Centroids = Centroids[~np.isin(Centroids[:, 0], pair), :]
    return Devices

# # use https://stackoverflow.com/questions/10550477/how-do-i-set-color-to-rectangle-in-matplotlib
# # to create rectangles from the polygons above
# # scale color based on power device power range from 0 to max of array
# # This way the plot is array and grid independent, only based on centroid and device size, could make size variable if necessary.
#


def create_power_heatmap(DEVICE_POWER, crs=None):
    """
    Creates a heatmap of device location and power as cvalue.

    Parameters
    ----------
    DEVICE_POWER : dataframe
        DEVICE_POWER dataframe.
    crs : int
        Coordinate Reverence Systems EPSG number

    Returns
    -------
    fig : matplotlib figure handle
        matplotlib figure handle.

    """
    adjust_x = -360 if crs == 4326 else 0

    fig, ax = plt.subplots(figsize=(6, 4))
    lowerx = np.inf
    lowery = np.inf
    upperx = -np.inf
    uppery = -np.inf
    # cmap = ListedColormap(plt.get_cmap('Greens')(np.linspace(0.1, 1, 256)))  # skip too light colors
    cmap = ListedColormap(plt.get_cmap('turbo')(
        np.linspace(0.1, 1, 256)))  # skip too light colors
    # norm = plt.Normalize(DEVICE_POWER['Power [W]'].min(), DEVICE_POWER['Power [W]'].max())
    norm = plt.Normalize(
        0.9*DEVICE_POWER['Power [W]'].min()*1e-6, DEVICE_POWER['Power [W]'].max()*1e-6)
    for device_number, device in DEVICE_POWER.iterrows():
        # print(device)
        ax.add_patch(
            Rectangle((device.lower_left[0]+adjust_x, device.lower_left[1]),
                      np.nanmax([device.width, device.height]),
                      np.nanmax([device.width, device.height]),
                      color=cmap(norm(device['Power [W]']*1e-6))))
        lowerx = np.nanmin([lowerx, device.lower_left[0]+adjust_x])
        lowery = np.nanmin([lowery, device.lower_left[1]])
        upperx = np.nanmax(
            [upperx, device.lower_left[0]+adjust_x + device.width])
        uppery = np.nanmax([uppery, device.lower_left[1] + device.height])
    xr = np.abs(np.max([lowerx, upperx]) - np.min([lowerx, upperx]))
    yr = np.abs(np.max([lowery, uppery]) - np.min([lowery, uppery]))
    ax.set_xlim([lowerx-.05*xr, upperx+.05*xr])
    ax.set_ylim([lowery-.05*yr, uppery+.05*yr])

    cb = plt.colorbar(ScalarMappable(cmap=cmap, norm=norm), ax=ax)
    cb.set_label('MW')
    ax.ticklabel_format(useOffset=False, style='plain')
    ax.set_xlabel('Longitude [deg]')
    ax.set_ylabel('Latitude [deg]')
    ax.set_xticks(np.linspace(lowerx, upperx, 5))
    ax.set_xticklabels(ax.get_xticklabels(), ha="right", rotation=45)
    ax.xaxis.set_major_formatter(FormatStrFormatter('%0.4f'))
    fig.tight_layout()
    return fig
# %%


def read_power_file(datafile):
    """
    Read power file and extract final set of converged data

    Parameters
    ----------
    datafile : file path
        path and file name of power file.

    Returns
    -------
    Power : 1D Numpy Array [m]
        Individual data files for each observation [m].
    Total_Power : Scalar
        Total power from all observations.

    """
    inf = io.open(datafile, "r")  # Read datafile
    for line in inf:  # iterate through each line
        if re.match('Iteration:', line):
            Power = []  # If a new iteration is found, initalize varialbe or overwrite existing iteration
        else:  # data
            # extract float variable from line
            power = float(line.split('=')[-1].split('W')[0].strip())
            Power = np.append(Power, power)  # append data for each observation
    Total_Power = np.nansum(Power)  # Total power from all observations
    return Power, Total_Power


def sort_data_files_by_runnumber(bc_data, datafiles):
    bc_data_sorted = sort_bc_data_by_runnumber(bc_data.copy())
    return [datafiles[i] for i in bc_data_sorted.original_order.to_numpy()]


def sort_bc_data_by_runnumber(bc_data):
    bc_data['original_order'] = range(0, len(bc_data))
<<<<<<< HEAD
    return bc_data.sort_values(by='run_num')
=======
    return bc_data.sort_values(by='run number')
>>>>>>> 84922dea


def reset_bc_data_order(bc_data):
    if np.isin('original_order', bc_data.columns):
        bc_data = bc_data.sort()


def roundup(x, base=5):
    return base * round(x/base)


def calculate_power(power_files, probabilities_file, save_path=None, crs=None):
    """
    Reads the power files and calculates the total annual power based on hydrdynamic probabilities in probabilities_file. Data are saved as a csv files.
    Three files are output:
        1) Total Power among all devices for each hydrodynamic conditions BC_probability_Annual_SETS_wPower.csv
        2) Power per device per hydordynamic scenario. Power_per_device_per_scenario.csv
        3) Total power per device during a year, scaled by $ of year in probabilities_file

    Parameters
    ----------
    fpath : file path
        Path to bc_file and power output files.
    probabilities_file : file name
        probabilities file name with extension.
    save_path: file path
        save directory 

    Returns
    -------
    Devices : Dataframe
        Scaled power per device per condition.
    Devices_total : Dataframe
        Total annual power per device.

    """
    datafiles_o = [s for s in os.listdir(power_files) if s.endswith('.OUT')]
    bc_data = pd.read_csv(probabilities_file)
    datafiles = sort_data_files_by_runnumber(bc_data, datafiles_o)

    assert save_path is not None, "Specify an output directory"
    os.makedirs(save_path, exist_ok=True)

    Total_Power = []
    ic = 0
    for datafile in datafiles:
        p, tp = read_power_file(os.path.join(power_files, datafile))
        # print(p)
        if ic == 0:
            Power = np.empty((len(p), 0), float)
        Power = np.append(Power, p[:, np.newaxis], axis=1)
        Total_Power = np.append(Total_Power, tp)
        ic += 1

    Power_Scaled = bc_data['% of yr'].to_numpy() * Power
    Total_Power_Scaled = bc_data['% of yr'] * Total_Power

    # Summary of power given percent of year for each array
    # need to reorder Total_Power and Power to run roder in
    bc_data['Power_Run_Name'] = datafiles
    # bc_data['% of yr'] * Total_Power
    bc_data['Power [W]'] = Total_Power_Scaled
    bc_data.to_csv(os.path.join(
        save_path, 'BC_probability_wPower.csv'), index=False)

    fig, ax = plt.subplots(figsize=(9, 6))
    ax.bar(np.arange(np.shape(Total_Power_Scaled)[
           0])+1, np.log10(Total_Power_Scaled), width=1, edgecolor='black')
    ax.set_xlabel('Run Scenario')
    ax.set_ylabel('Power [$log_{10}(Watts)$]')
    ax.set_title('Total Power Annual')
    fig.tight_layout()
    fig.savefig(os.path.join(
        save_path, 'Total_Scaled_Power_Bars_per_Run.png'))

    foo = np.sqrt(np.shape(Power_Scaled)[1])
    fig, AX = plt.subplots(np.round(foo).astype(int), np.ceil(
        foo).astype(int), sharex=True, sharey=True, figsize=(12, 10))
    nr, nc = AX.shape
    AX = AX.flatten()
#    mxy = roundup(np.log10(Power_Scaled.max().max())) + 5
    mxy = roundup(np.log10(Power_Scaled.max().max()), 2)
    ndx = np.ceil(Power_Scaled.shape[0]/6)
    for ic in range(Power_Scaled.shape[1]):
        # fig,ax = plt.subplots()
        AX[ic].bar(np.arange(np.shape(Power_Scaled)[0])+1,
                   np.log10(Power_Scaled[:, ic]), width=1, edgecolor='black')
#        AX[ic].text(Power_Scaled.shape[0]/2, mxy-1, f'{datafiles[ic]}', fontsize=8, ha='center', va='top')
        AX[ic].set_title(f'{datafiles[ic]}', fontsize=8)
        AX[ic].set_ylim([0, mxy])
        AX[ic].set_xticks(np.arange(0, Power_Scaled.shape[0]+ndx, ndx))
        AX[ic].set_xlim([0, Power_Scaled.shape[0]+1])
    AX = AX.reshape(nr, nc)
    for ax in AX[:, 0]:
        ax. set_ylabel('Power [$log_{10}(Watts)$]')
    for ax in AX[-1, :]:
        ax.set_xlabel('Obstacle')
    fig.tight_layout()
    fig.savefig(os.path.join(
        save_path, 'Scaled_Power_Bars_per_run_obstacle.png'))

    fig, ax = plt.subplots(figsize=(9, 6))
    ax.bar(np.arange(np.shape(Power_Scaled)[
           0])+1, np.log10(np.sum(Power_Scaled, axis=1)), width=1, edgecolor='black')
    ax.set_xlabel('Obstacle')
    ax.set_ylabel('Power [$log_{10}(Watts)$]')
    ax.set_title('Total Obstacle Power for all Runs')
    fig.tight_layout()
    fig.savefig(os.path.join(
        save_path, 'Total_Scaled_Power_Bars_per_obstacle.png'))

    power_device_configuration_file = [s for s in os.listdir(power_files) if (
        s.endswith('.pol') | s.endswith('.Pol') | s.endswith('.POL'))]
    if len(power_device_configuration_file) > 0:

        assert len(
            power_device_configuration_file) == 1, "More than 1 *.pol file found"

        # Group arrays to devices and calculate power proportionally for each scenario (datafile), such that the sum of each scenario for each device is the yearly totoal power for that device
        Obstacles = read_obstacle_polygon_file(os.path.join(
            power_files, power_device_configuration_file[0]))
        fig = plot_test_obstacle_locations(Obstacles)
        fig.savefig(os.path.join(save_path, 'Obstacle_Locations.png'))

        Centroids = find_mean_point_of_obstacle_polygon(Obstacles)
        Centroids_DF = pd.DataFrame(
            data=Centroids, columns=['obstacle', 'X', 'Y'])
        Centroids_DF['obstacle'] = Centroids_DF['obstacle'].astype(int)
        Centroids_DF = Centroids_DF.set_index(['obstacle'])
        Device_index = pair_devices(Centroids)
        DeviceindexDF = pd.DataFrame({'Device_Number': range(Device_index.shape[0]),
                                      'Index 1': Device_index[:, 0],
                                      'Index 2': Device_index[:, 1],
                                      'X': Centroids_DF.loc[Device_index[:, 0], 'X'],
                                      'Y': Centroids_DF.loc[Device_index[:, 0], 'Y']})
        DeviceindexDF['Device_Number'] = DeviceindexDF['Device_Number']+1
        DeviceindexDF = DeviceindexDF.set_index('Device_Number')
        DeviceindexDF.to_csv(os.path.join(save_path, 'Obstacle_Matching.csv'))

        fig, ax = plt.subplots(figsize=(10, 10))
        for device in DeviceindexDF.index.values:
            ax.plot(DeviceindexDF.loc[device, 'X'],
                    DeviceindexDF.loc[device, 'Y'], '.', alpha=0)
            ax.text(DeviceindexDF.loc[device, 'X'],
                    DeviceindexDF.loc[device, 'Y'], device, fontsize=8)
        fig.savefig(os.path.join(save_path, 'Device Number Location.png'))

        device_power = np.empty((0, np.shape(Power)[1]), dtype=float)
        for ic0, ic1 in Device_index:
            device_power = np.vstack(
                (device_power, Power[ic0, :] + Power[ic1, :]))

        # device_power = Power[0::2, :] + Power[1::2, :]

        Devices = pd.DataFrame({})
        device_power_year = device_power * bc_data['% of yr'].to_numpy()
        for ic, name in enumerate(datafiles):
            Devices[name] = device_power_year[:, ic]
        Devices['Device'] = np.arange(1, len(Devices)+1)
        Devices = Devices.set_index('Device')
        Devices.to_csv(os.path.join(
            save_path, 'Power_per_device_per_scenario.csv'))

        foo = np.sqrt(Devices.shape[1])
        fig, AX = plt.subplots(np.round(foo).astype(int), np.ceil(
            foo).astype(int), sharex=True, sharey=True, figsize=(12, 10))
        nr, nc = AX.shape
        AX = AX.flatten()
#        mxy = roundup(np.log10(Devices.max().max())) + 5
        mxy = roundup(np.log10(Devices.max().max()), 2)
        ndx = np.ceil(Devices.shape[0]/6)
        for ic, col in enumerate(Devices.columns):
            # fig,ax = plt.subplots()
            AX[ic].bar(np.arange(np.shape(Devices[col])[0])+1,
                       np.log10(Devices[col].to_numpy()), width=1.0, edgecolor='black')
#            AX[ic].text(Devices.shape[0]/2, mxy-1, f'{col}', fontsize=8, ha='center', va='top')
            AX[ic].set_title(f'{col}', fontsize=8)
            AX[ic].set_ylim([0, mxy])
            AX[ic].set_xticks(np.arange(0, Devices.shape[0]+ndx, ndx))
            AX[ic].set_xlim([0, Devices.shape[0]+1])
        AX = AX.reshape(nr, nc)
        for ax in AX[:, 0]:
            ax. set_ylabel('Power [$log_{10}(Watts)$]')
        for ax in AX[-1, :]:
            ax.set_xlabel('Device')
        AX = AX.flatten()
        fig.tight_layout()
        fig.savefig(os.path.join(
            save_path, 'Scaled_Power_per_device_per_scenario.png'))

        # power per scenario per device

        # Sum power for the entire years (all datafiles) for each device
        Devices_total = pd.DataFrame({})
        Devices_total['Power [W]'] = device_power_year.sum(axis=1)
        Devices_total['Device'] = np.arange(1, len(Devices_total)+1)
        Devices_total = Devices_total.set_index('Device')
        Devices_total.to_csv(os.path.join(
            save_path, 'Power_per_device_annual.csv'))

        fig, ax = plt.subplots(figsize=(9, 6))
        ax.bar(Devices_total.index, np.log10(
            Devices_total['Power [W]']), width=1, edgecolor='black')
        ax. set_ylabel('Power [$log_{10}(Watts)$]')
        ax.set_xlabel('Device')
        fig.savefig(os.path.join(
            save_path, 'Total_Scaled_Power_per_Device_.png'))

        DEVICE_POWER = extract_device_location(Obstacles, Device_index)
        DEVICE_POWER['Power [W]'] = Devices_total['Power [W]'].values
        fig = create_power_heatmap(DEVICE_POWER, crs=crs)
        fig.savefig(os.path.join(save_path, 'Device_Power.png'), dpi=150)
        # plt.close(fig)
    return None<|MERGE_RESOLUTION|>--- conflicted
+++ resolved
@@ -311,11 +311,7 @@
 
 def sort_bc_data_by_runnumber(bc_data):
     bc_data['original_order'] = range(0, len(bc_data))
-<<<<<<< HEAD
-    return bc_data.sort_values(by='run_num')
-=======
     return bc_data.sort_values(by='run number')
->>>>>>> 84922dea
 
 
 def reset_bc_data_order(bc_data):
